--- conflicted
+++ resolved
@@ -142,34 +142,6 @@
     url = fields.Str()
 
 
-<<<<<<< HEAD
-class ShareSchema(Schema):
-    group = fields.Str()
-
-
-class ShareObjectSchema(Schema):
-    group_name = fields.Str()
-    access_time = fields.DateTime()
-    reason_type = fields.Str()
-    access_reason = fields.Str()  # backwards compatibility
-    related_object_dhash = fields.Str()
-    related_object_type = fields.Str()
-    related_user_login = fields.Str()
-
-
-class ShareShowSchema(Schema):
-    groups = fields.List(fields.Str())
-    shares = fields.Nested(ShareObjectSchema, many=True)
-
-
-class PingStatusSchema(Schema):
-    status = fields.Str(required=True)
-=======
-class SearchSchema(Schema):
-    query = fields.Str()
->>>>>>> d810ecb0
-
-
 class ConfigStatsEntry(Schema):
     family = fields.Str(required=True)
     last_upload = fields.Date(required=True)

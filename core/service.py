from functools import partial

from apispec import APISpec
from apispec.ext.marshmallow import MarshmallowPlugin

from flask_restful import Api
from werkzeug.exceptions import HTTPException

from resources.api_key import APIKeyResource, APIKeyIssueResource
from resources.auth import (
    LoginResource, ChangePasswordResource,
    RefreshTokenResource, RegisterResource,
    RecoverPasswordResource, RequestPasswordChangeResource,
    ValidateTokenResource, ProfileResource
)

from resources.blob import BlobResource, BlobsResource
from resources.comment import CommentResource, CommentDeleteResource
from resources.config import ConfigResource, ConfigsResource, ConfigStatsResource
from resources.download import RequestSampleDownloadResource, DownloadResource
from resources.file import FileResource, FilesResource
from resources.group import GroupResource, GroupListResource, GroupMemberResource
from resources.metakey import (
    MetakeyResource, MetakeyListDefinitionResource,
    MetakeyDefinitionManageResource, MetakeyListDefinitionManageResource,
    MetakeyPermissionResource
)
from resources.object import ObjectResource, ObjectsResource, ObjectChildResource
from resources.relations import RelationsResource
from resources.server import PingResource, ServerInfoResource
from resources.search import SearchResource
from resources.share import ShareGroupListResource, ShareResource
from resources.tag import TagResource, TagListResource
from resources.user import (
    UserResource, UserListResource, UserPendingResource,
    UserGetPasswordChangeTokenResource
)

from schema.tag import TagItemResponseSchema

from . import log
from .apispec_utils import ApispecFlaskRestful

from version import app_version


class Service(Api):
    def _init_app(self, app):
        # I want to log exceptions on my own
        def dont_log(*_, **__):
            pass
        app.log_exception = dont_log
        if isinstance(app.handle_exception, partial) and app.handle_exception.func is self.error_router:
            # Prevent double-initialization
            return
        super()._init_app(app)

    def error_router(self, original_handler, e):
        logger = log.getLogger()
        if isinstance(e, HTTPException):
            logger.error(str(e))
        else:
            logger.exception("Unhandled exception occurred")

        # Handle all exceptions using handle_error, not only for owned routes
        try:
            return self.handle_error(e)
        except Exception:
            logger.exception("Exception from handle_error occurred")
            pass
        # If something went wrong - fallback to original behavior
        return super().error_router(original_handler, e)


app_description = """
Malwarecage API documentation.

If you want to automate things, we recommend using <a href="http://github.com/CERT-Polska/mwdblib">mwdblib library</a>
"""


def get_url_for(app, resource, **params):
    return Service.url_for(Service(app), resource, **params)


def setup_restful_service(app):
    api = Service(app)

    spec = APISpec(title='Malwarecage',
                   version=app_version,
                   openapi_version='3.0.2',
                   plugins=[ApispecFlaskRestful(), MarshmallowPlugin()],
                   info={'description': app_description})

    spec.components.security_scheme('bearerAuth', {
        'type': 'http',
        'scheme': 'bearer',
        'bearerFormat': 'JWT'
    })

    spec.options["servers"] = [
        {
            "url": "{scheme}://{host}/api",
            "description": 'Malwarecage API endpoint',
            "variables": {
                "scheme": {
                    "enum": ["http", "https"],
                    "default": "https"
                },
                "host": {
                    "default": "mwdb.cert.pl"
                },
            }
        }
    ]

    # Server health endpoints
    api.add_resource(PingResource, '/ping')
    spec.path(resource=PingResource, api=api)
    api.add_resource(ServerInfoResource, '/server')
    spec.path(resource=ServerInfoResource, api=api)

    # Authentication endpoints
    api.add_resource(LoginResource, '/auth/login')
    spec.path(resource=LoginResource, api=api)
    api.add_resource(ChangePasswordResource, "/auth/change_password")
    spec.path(resource=ChangePasswordResource, api=api)
    api.add_resource(RecoverPasswordResource, '/auth/recover_password')
    spec.path(resource=RecoverPasswordResource, api=api)
    api.add_resource(RequestPasswordChangeResource, '/auth/request_password_change')
    spec.path(resource=RequestPasswordChangeResource, api=api)
    api.add_resource(RefreshTokenResource, "/auth/refresh")
    spec.path(resource=RefreshTokenResource, api=api)
    api.add_resource(ValidateTokenResource, "/auth/validate")
    spec.path(resource=ValidateTokenResource, api=api)
    api.add_resource(ProfileResource, "/auth/profile")
    spec.path(resource=ProfileResource, api=api)
    api.add_resource(RegisterResource, '/auth/register')
    spec.path(resource=RegisterResource, api=api)

    # Object endpoints
<<<<<<< HEAD
    api.add_resource(ObjectsResource, '/object')
    spec.path(resource=ObjectsResource, api=api)
    api.add_resource(ObjectResource, '/object/<string:identifier>')
=======
    api.add_resource(ObjectListResource, '/object')
    spec.path(resource=ObjectListResource, api=api)
    api.add_resource(ObjectResource, '/object/<hash64:identifier>')
>>>>>>> 0d78884a
    spec.path(resource=ObjectResource, api=api)
    api.add_resource(CommentDeleteResource,
                     '/<any(file, config, blob, object):type>/<hash64:identifier>/comment/<int:comment_id>',
                     endpoint="removecomment")
    spec.path(resource=CommentDeleteResource, api=api)
    api.add_resource(CommentResource, '/<any(file, config, blob, object):type>/<hash64:identifier>/comment')
    spec.path(resource=CommentResource, api=api)
    api.add_resource(TagResource, '/<any(file, config, blob, object):type>/<hash64:identifier>/tag')
    spec.path(resource=TagResource, api=api)
    api.add_resource(ShareResource, '/<any(file, config, blob, object):type>/<hash64:identifier>/share')
    spec.path(resource=ShareResource, api=api)
    api.add_resource(ShareGroupListResource, '/share')
    spec.path(resource=ShareGroupListResource, api=api)
    api.add_resource(MetakeyResource, '/<any(file, config, blob, object):type>/<hash64:identifier>/meta')
    spec.path(resource=MetakeyResource, api=api)
    api.add_resource(ObjectChildResource,
                     '/<any(file, config, blob, object):type>/<hash64:parent>/child/<hash64:child>')
    spec.path(resource=ObjectChildResource, api=api)
    api.add_resource(RelationsResource, '/<any(file, config, blob, object):type>/<hash64:identifier>/relations')
    spec.path(resource=RelationsResource, api=api)

    # Tag endpoints
    api.add_resource(TagListResource, '/tag')
    spec.path(resource=TagListResource, api=api)

    # File endpoints
<<<<<<< HEAD
    api.add_resource(FilesResource, '/file')
    spec.path(resource=FilesResource, api=api)
    api.add_resource(FileResource, '/file/<string:identifier>')
=======
    api.add_resource(FileListResource, '/file')
    spec.path(resource=FileListResource, api=api)
    api.add_resource(FileResource, '/file/<hash64:identifier>')
>>>>>>> 0d78884a
    spec.path(resource=FileResource, api=api)

    # Config endpoints
    api.add_resource(ConfigsResource, '/config')
    spec.path(resource=ConfigsResource, api=api)
    api.add_resource(ConfigStatsResource, '/config/stats')
    spec.path(resource=ConfigStatsResource, api=api)
    api.add_resource(ConfigResource, '/config/<hash64:identifier>')
    spec.path(resource=ConfigResource, api=api)

    # Blob endpoints
    api.add_resource(BlobsResource, '/blob')
    spec.path(resource=BlobsResource, api=api)
    api.add_resource(BlobResource, '/blob/<hash64:identifier>')
    spec.path(resource=BlobResource, api=api)

    # Download endpoints
    api.add_resource(RequestSampleDownloadResource, '/request/sample/<identifier>')
    spec.path(resource=RequestSampleDownloadResource, api=api)
    api.add_resource(DownloadResource, '/download/<access_token>')
    spec.path(resource=DownloadResource, api=api)

    # Search endpoints
    api.add_resource(SearchResource, '/search')
    spec.path(resource=SearchResource, api=api)

    # Metakey endpoints
    api.add_resource(MetakeyListDefinitionResource, '/meta/list/<access>')
    spec.path(resource=MetakeyListDefinitionResource, api=api)
    api.add_resource(MetakeyListDefinitionManageResource, '/meta/manage')
    spec.path(resource=MetakeyListDefinitionManageResource, api=api)
    api.add_resource(MetakeyDefinitionManageResource, '/meta/manage/<key>')
    spec.path(resource=MetakeyDefinitionManageResource, api=api)
    api.add_resource(MetakeyPermissionResource, '/meta/manage/<key>/permissions/<group_name>')
    spec.path(resource=MetakeyPermissionResource, api=api)

    # User endpoints
    api.add_resource(UserListResource, "/user")
    spec.path(resource=UserListResource, api=api)
    api.add_resource(UserResource, "/user/<login>")
    spec.path(resource=UserResource, api=api)
    api.add_resource(UserGetPasswordChangeTokenResource, "/user/<login>/change_password")
    spec.path(resource=UserGetPasswordChangeTokenResource, api=api)
    api.add_resource(UserPendingResource, "/user/<login>/pending")
    spec.path(resource=UserPendingResource, api=api)

    # API key endpoints
    api.add_resource(APIKeyIssueResource, "/user/<login>/api_key")
    spec.path(resource=APIKeyIssueResource, api=api)
    api.add_resource(APIKeyResource, "/api_key/<api_key_id>")
    spec.path(resource=APIKeyResource, api=api)

    # Group endpoints
    api.add_resource(GroupListResource, "/group")
    spec.path(resource=GroupListResource, api=api)
    api.add_resource(GroupResource, "/group/<name>")
    spec.path(resource=GroupResource, api=api)
    api.add_resource(GroupMemberResource, '/group/<name>/member/<login>')
    spec.path(resource=GroupMemberResource, api=api)

    # Additional schemas
    spec.components.schema("TagItemResponse", schema=TagItemResponseSchema)
    return api, spec<|MERGE_RESOLUTION|>--- conflicted
+++ resolved
@@ -139,15 +139,9 @@
     spec.path(resource=RegisterResource, api=api)
 
     # Object endpoints
-<<<<<<< HEAD
     api.add_resource(ObjectsResource, '/object')
     spec.path(resource=ObjectsResource, api=api)
-    api.add_resource(ObjectResource, '/object/<string:identifier>')
-=======
-    api.add_resource(ObjectListResource, '/object')
-    spec.path(resource=ObjectListResource, api=api)
     api.add_resource(ObjectResource, '/object/<hash64:identifier>')
->>>>>>> 0d78884a
     spec.path(resource=ObjectResource, api=api)
     api.add_resource(CommentDeleteResource,
                      '/<any(file, config, blob, object):type>/<hash64:identifier>/comment/<int:comment_id>',
@@ -174,15 +168,9 @@
     spec.path(resource=TagListResource, api=api)
 
     # File endpoints
-<<<<<<< HEAD
     api.add_resource(FilesResource, '/file')
     spec.path(resource=FilesResource, api=api)
-    api.add_resource(FileResource, '/file/<string:identifier>')
-=======
-    api.add_resource(FileListResource, '/file')
-    spec.path(resource=FileListResource, api=api)
     api.add_resource(FileResource, '/file/<hash64:identifier>')
->>>>>>> 0d78884a
     spec.path(resource=FileResource, api=api)
 
     # Config endpoints

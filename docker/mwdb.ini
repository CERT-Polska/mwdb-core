--- conflicted
+++ resolved
@@ -6,8 +6,5 @@
 serve_web = 0
 local_plugins_folder = /app/plugins
 local_plugins_autodiscover = 1
-<<<<<<< HEAD
 file_upload_timeout = 60000
-=======
-statement_timeout = 15000
->>>>>>> 97c4d54f
+statement_timeout = 15000
from datetime import datetime

from flask import g, request
from flask_migrate import Migrate
from werkzeug.exceptions import Forbidden
from werkzeug.routing import BaseConverter

from mwdb.core.app import api, app
from mwdb.core.config import app_config
from mwdb.core.log import getLogger, setup_logger
from mwdb.core.plugins import PluginAppContext, load_plugins
from mwdb.core.static import static_blueprint
from mwdb.core.util import token_hex
from mwdb.model import APIKey, User, db
from mwdb.paths import migrations_dir
from mwdb.resources.api_key import APIKeyIssueResource, APIKeyResource
from mwdb.resources.attribute import (
    AttributeDefinitionListResource,
    AttributeDefinitionResource,
    AttributeListResource,
    AttributePermissionResource,
    AttributeResource,
)
from mwdb.resources.auth import (
    AuthGroupListResource,
    ChangePasswordResource,
    LoginResource,
    RecoverPasswordResource,
    RefreshTokenResource,
    RegisterResource,
    RequestPasswordChangeResource,
    ValidateTokenResource,
)
from mwdb.resources.blob import TextBlobItemResource, TextBlobResource
from mwdb.resources.comment import CommentDeleteResource, CommentResource
from mwdb.resources.config import (
    ConfigItemResource,
    ConfigResource,
    ConfigStatsResource,
)
from mwdb.resources.download import DownloadResource, RequestSampleDownloadResource
from mwdb.resources.file import (
    FileDownloadResource,
    FileDownloadZipResource,
    FileItemResource,
    FileResource,
)
from mwdb.resources.group import GroupListResource, GroupMemberResource, GroupResource
from mwdb.resources.karton import KartonAnalysisResource, KartonObjectResource
from mwdb.resources.metakey import (
    MetakeyDefinitionManageResource,
    MetakeyListDefinitionManageResource,
    MetakeyListDefinitionResource,
    MetakeyPermissionResource,
    MetakeyResource,
)
from mwdb.resources.oauth import (
    OpenIDAccountIdentitiesResource,
    OpenIDAuthenticateResource,
    OpenIDAuthorizeResource,
    OpenIDBindAccountResource,
<<<<<<< HEAD
    OpenIDDiscoveryResource,
=======
>>>>>>> 551ca259
    OpenIDLogoutResource,
    OpenIDProviderResource,
    OpenIDRegisterUserResource,
    OpenIDSingleProviderResource,
)
from mwdb.resources.object import (
    ObjectCountResource,
    ObjectFavoriteResource,
    ObjectItemResource,
    ObjectResource,
)
from mwdb.resources.quick_query import QuickQueryItemResource, QuickQueryResource
from mwdb.resources.relations import ObjectChildResource, RelationsResource
from mwdb.resources.remotes import (
    RemoteAPIResource,
    RemoteConfigPullResource,
    RemoteConfigPushResource,
    RemoteFilePullResource,
    RemoteFilePushResource,
    RemoteListResource,
    RemoteTextBlobPullResource,
    RemoteTextBlobPushResource,
)
from mwdb.resources.search import SearchResource
from mwdb.resources.server import (
    PingResource,
    ServerAdminInfoResource,
    ServerDocsResource,
    ServerInfoResource,
)
from mwdb.resources.share import ShareGroupListResource, ShareResource
from mwdb.resources.tag import TagListResource, TagResource
from mwdb.resources.user import (
    UserGetPasswordChangeTokenResource,
    UserListResource,
    UserPendingResource,
    UserProfileResource,
    UserRequestPasswordChangeResource,
    UserResource,
)


class HashConverter(BaseConverter):
    # MD5/SHA1/SHA256/SHA512 (32,40,64,128)
    regex = "root|[A-Fa-f0-9]{32,128}"


app.config["SQLALCHEMY_DATABASE_URI"] = app_config.mwdb.postgres_uri
app.config["SQLALCHEMY_TRACK_MODIFICATIONS"] = False
app.config["SECRET_KEY"] = app_config.mwdb.secret_key
"""
Flask-restful tries to be smart and transforms NotFound exceptions.
Adds: "You have requested this URI [/file/root] but did you mean
/file/<string:identifier> or /file ?" even if URI is completely correct,
but some objects needed to fulfill request are missing.
"""
app.config["ERROR_404_HELP"] = False

# Load Flask-specific overrides if specified
if app_config.mwdb.flask_config_file:
    app.config.from_pyfile(app_config.mwdb.flask_config_file)

app.url_map.converters["hash64"] = HashConverter

migrate = Migrate(app, db, directory=migrations_dir, compare_type=True)
db.init_app(app)

if app_config.mwdb.serve_web:
    app.register_blueprint(static_blueprint)


@app.before_request
def assign_request_id():
    g.request_id = token_hex(16)
    g.request_start_time = datetime.utcnow()


@app.after_request
def log_request(response):
    if hasattr(g, "request_start_time"):
        response_time = datetime.utcnow() - g.request_start_time
    else:
        response_time = None
    response_size = response.calculate_content_length()

    getLogger().info(
        "request",
        extra={
            "path": request.path,
            "arguments": request.args,
            "method": request.method,
            "status": response.status_code,
            "response_time": response_time,
            "response_size": response_size,
        },
    )

    return response


@app.before_request
def require_auth():
    if request.method == "OPTIONS":
        return

    auth = request.headers.get("Authorization")

    g.auth_user = None
    g.auth_provider = None

    if auth and auth.startswith("Bearer "):
        token = auth.split(" ", 1)[1]
<<<<<<< HEAD
        g.auth_user, g.auth_provider = User.verify_session_token(token)
=======
        result = User.verify_session_token(token)
        if result is not None:
            g.auth_user, g.auth_provider = result
>>>>>>> 551ca259
        # Not a session token? Maybe APIKey token
        if g.auth_user is None:
            g.auth_user = APIKey.verify_token(token)
        # Still nothing? Maybe legacy API key
        if g.auth_user is None:
            g.auth_user = User.verify_legacy_token(token)
            if g.auth_user is not None:
                getLogger().warning(
                    "'%s' used legacy auth token for authentication", g.auth_user.login
                )

    if g.auth_user:
        if (
            app_config.mwdb.enable_maintenance
            and g.auth_user.login != app_config.mwdb.admin_login
        ):
            raise Forbidden("Maintenance underway. Please come back later.")

        if g.auth_user.disabled:
            raise Forbidden("User has been disabled.")


# Server health endpoints
api.add_resource(PingResource, "/ping")
api.add_resource(ServerInfoResource, "/server")
api.add_resource(ServerAdminInfoResource, "/server/admin")
api.add_resource(ServerDocsResource, "/docs")

# Authentication endpoints
api.add_resource(LoginResource, "/auth/login")
api.add_resource(ChangePasswordResource, "/auth/change_password")
api.add_resource(RecoverPasswordResource, "/auth/recover_password")
api.add_resource(RequestPasswordChangeResource, "/auth/request_password_change")
api.add_resource(RefreshTokenResource, "/auth/refresh")
api.add_resource(ValidateTokenResource, "/auth/validate")
api.add_resource(AuthGroupListResource, "/auth/groups")
api.add_resource(RegisterResource, "/auth/register")

# API key endpoints
api.add_resource(APIKeyIssueResource, "/user/<login>/api_key")
api.add_resource(APIKeyResource, "/api_key/<api_key_id>")

# Object endpoints
api.add_resource(ObjectResource, "/object")
api.add_resource(ObjectItemResource, "/object/<hash64:identifier>")
api.add_resource(ObjectFavoriteResource, "/object/<hash64:identifier>/favorite")

# Count endpoint
api.add_resource(ObjectCountResource, "/<any(file, config, blob, object):type>/count")

# Tag endpoints
api.add_resource(TagListResource, "/tag")
api.add_resource(
    TagResource, "/<any(file, config, blob, object):type>/<hash64:identifier>/tag"
)

# Comment endpoints
api.add_resource(
    CommentResource,
    "/<any(file, config, blob, object):type>/" "<hash64:identifier>/comment",
)
api.add_resource(
    CommentDeleteResource,
    "/<any(file, config, blob, object):type>/"
    "<hash64:identifier>/comment/<int:comment_id>",
)

# Share endpoints
api.add_resource(
    ShareResource, "/<any(file, config, blob, object):type>/<hash64:identifier>/share"
)
api.add_resource(ShareGroupListResource, "/share")

# Relation endpoints
api.add_resource(
    RelationsResource,
    "/<any(file, config, blob, object):type>/<hash64:identifier>/relations",
)
api.add_resource(
    ObjectChildResource,
    "/<any(file, config, blob, object):type>/<hash64:parent>/child/<hash64:child>",
)

# File endpoints
api.add_resource(FileResource, "/file")
api.add_resource(FileItemResource, "/file/<hash64:identifier>")
api.add_resource(FileDownloadResource, "/file/<hash64:identifier>/download")
api.add_resource(FileDownloadZipResource, "/file/<hash64:identifier>/download/zip")

# Config endpoints
api.add_resource(ConfigResource, "/config")
api.add_resource(ConfigStatsResource, "/config/stats")
api.add_resource(ConfigItemResource, "/config/<hash64:identifier>")

# Blob endpoints
api.add_resource(TextBlobResource, "/blob")
api.add_resource(TextBlobItemResource, "/blob/<hash64:identifier>")

# Download endpoints
api.add_resource(RequestSampleDownloadResource, "/request/sample/<identifier>")
api.add_resource(DownloadResource, "/download/<access_token>")

# Search endpoints
api.add_resource(SearchResource, "/search")

# Quick query endpoints
api.add_resource(
    QuickQueryResource, "/<any(file, config, blob, object):type>/quick_query"
)
api.add_resource(QuickQueryItemResource, "/quick_query/<int:id>")

# Attribute endpoints
api.add_resource(
    AttributeListResource,
    "/<any(file, config, blob, object):type>/<hash64:identifier>/attribute",
)
api.add_resource(
    AttributeResource,
    "/<any(file, config, blob, object):type>/<hash64:identifier>"
    "/attribute/<int:attribute_id>",
)
api.add_resource(AttributeDefinitionListResource, "/attribute")
api.add_resource(AttributeDefinitionResource, "/attribute/<key>")
api.add_resource(AttributePermissionResource, "/attribute/<key>/permissions")

# Attribute (metakey) deprecated endpoints
api.add_resource(MetakeyListDefinitionResource, "/meta/list/<any(read, set):access>")
api.add_resource(
    MetakeyResource, "/<any(file, config, blob, object):type>/<hash64:identifier>/meta"
)
api.add_resource(MetakeyListDefinitionManageResource, "/meta/manage")
api.add_resource(MetakeyDefinitionManageResource, "/meta/manage/<key>")
api.add_resource(
    MetakeyPermissionResource, "/meta/manage/<key>/permissions/<group_name>"
)

# Karton endpoints
api.add_resource(
    KartonObjectResource,
    "/<any(file, config, blob, object):type>/<hash64:identifier>/karton",
)
api.add_resource(
    KartonAnalysisResource,
    "/<any(file, config, blob, object):type>/<hash64:identifier>/karton/<analysis_id>",
)

# User endpoints
api.add_resource(UserListResource, "/user")
api.add_resource(UserResource, "/user/<login>")
api.add_resource(UserProfileResource, "/profile/<login>")
api.add_resource(
    UserRequestPasswordChangeResource, "/user/<login>/request_password_change"
)
api.add_resource(UserGetPasswordChangeTokenResource, "/user/<login>/change_password")
api.add_resource(UserPendingResource, "/user/<login>/pending")

# Group endpoints
api.add_resource(GroupListResource, "/group")
api.add_resource(GroupResource, "/group/<name>")
api.add_resource(GroupMemberResource, "/group/<name>/member/<login>")

# OAuth endpoints
if app_config.mwdb.enable_oidc:
    api.add_resource(OpenIDProviderResource, "/oauth")
    api.add_resource(OpenIDAccountIdentitiesResource, "/oauth/identities")
    api.add_resource(OpenIDSingleProviderResource, "/oauth/<provider_name>")
    api.add_resource(OpenIDAuthenticateResource, "/oauth/<provider_name>/authenticate")
    api.add_resource(OpenIDAuthorizeResource, "/oauth/<provider_name>/authorize")
    api.add_resource(OpenIDBindAccountResource, "/oauth/<provider_name>/bind_account")
    api.add_resource(OpenIDRegisterUserResource, "/oauth/<provider_name>/register")
    api.add_resource(OpenIDLogoutResource, "/oauth/<provider_name>/logout")
<<<<<<< HEAD
    api.add_resource(OpenIDDiscoveryResource, "/oauth/discovery")
=======
>>>>>>> 551ca259

# Remote endpoints
api.add_resource(RemoteListResource, "/remote")
api.add_resource(RemoteAPIResource, "/remote/<remote_name>/api/<path:remote_path>")
api.add_resource(
    RemoteFilePullResource, "/remote/<remote_name>/pull/file/<hash64:identifier>"
)
api.add_resource(
    RemoteConfigPullResource, "/remote/<remote_name>/pull/config/<hash64:identifier>"
)
api.add_resource(
    RemoteTextBlobPullResource, "/remote/<remote_name>/pull/blob/<hash64:identifier>"
)
api.add_resource(
    RemoteFilePushResource, "/remote/<remote_name>/push/file/<hash64:identifier>"
)
api.add_resource(
    RemoteConfigPushResource, "/remote/<remote_name>/push/config/<hash64:identifier>"
)
api.add_resource(
    RemoteTextBlobPushResource, "/remote/<remote_name>/push/blob/<hash64:identifier>"
)

setup_logger()

# Load plugins
plugin_context = PluginAppContext()
with app.app_context():
    load_plugins(plugin_context)<|MERGE_RESOLUTION|>--- conflicted
+++ resolved
@@ -59,10 +59,7 @@
     OpenIDAuthenticateResource,
     OpenIDAuthorizeResource,
     OpenIDBindAccountResource,
-<<<<<<< HEAD
     OpenIDDiscoveryResource,
-=======
->>>>>>> 551ca259
     OpenIDLogoutResource,
     OpenIDProviderResource,
     OpenIDRegisterUserResource,
@@ -175,13 +172,8 @@
 
     if auth and auth.startswith("Bearer "):
         token = auth.split(" ", 1)[1]
-<<<<<<< HEAD
         g.auth_user, g.auth_provider = User.verify_session_token(token)
-=======
-        result = User.verify_session_token(token)
-        if result is not None:
-            g.auth_user, g.auth_provider = result
->>>>>>> 551ca259
+
         # Not a session token? Maybe APIKey token
         if g.auth_user is None:
             g.auth_user = APIKey.verify_token(token)
@@ -353,10 +345,7 @@
     api.add_resource(OpenIDBindAccountResource, "/oauth/<provider_name>/bind_account")
     api.add_resource(OpenIDRegisterUserResource, "/oauth/<provider_name>/register")
     api.add_resource(OpenIDLogoutResource, "/oauth/<provider_name>/logout")
-<<<<<<< HEAD
     api.add_resource(OpenIDDiscoveryResource, "/oauth/discovery")
-=======
->>>>>>> 551ca259
 
 # Remote endpoints
 api.add_resource(RemoteListResource, "/remote")

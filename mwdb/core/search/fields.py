--- conflicted
+++ resolved
@@ -493,7 +493,60 @@
         return self.column.any(self.value_column == value)
 
 
-<<<<<<< HEAD
+class UploadCountField(BaseField):
+    accepts_range = True
+
+    def get_condition(self, expression: Expression, remainder: List[str]) -> Any:
+        if remainder:
+            raise FieldNotQueryableException(
+                f"Field doesn't have subfields: {'.'.join(remainder)}"
+            )
+
+        def parse_upload_value(value):
+            try:
+                value = int(value)
+                if value <= 0:
+                    raise ValueError
+            except ValueError:
+                raise UnsupportedGrammarException(
+                    "Field upload_count accepts statements with "
+                    "only correct positive integer values"
+                )
+            return value
+
+        if isinstance(expression, Range):
+            low_value = expression.low.value
+            high_value = expression.high.value
+
+            if low_value != "*":
+                low_value = parse_upload_value(low_value)
+            if high_value != "*":
+                high_value = parse_upload_value(high_value)
+
+            low_condition = (
+                self.column >= low_value
+                if expression.include_low
+                else self.column > low_value
+            )
+            high_condition = (
+                self.column <= high_value
+                if expression.include_high
+                else self.column < high_value
+            )
+
+            if high_value == "*" and low_value == "*":
+                return True
+            if high_value == "*":
+                return low_condition
+            if low_value == "*":
+                return high_condition
+
+            return and_(low_condition, high_condition)
+        else:
+            upload_value = parse_upload_value(expression.value)
+            return self.column == upload_value
+
+
 class MultiField(BaseField):
     @staticmethod
     def get_column(queried_type: Type[Object], value: str):
@@ -530,18 +583,11 @@
         string_column = ["TextBlob._content"]
         json_column = ["Config._cfg"]
 
-=======
-class UploadCountField(BaseField):
-    accepts_range = True
-
-    def get_condition(self, expression: Expression, remainder: List[str]) -> Any:
->>>>>>> 7a82acd1
-        if remainder:
-            raise FieldNotQueryableException(
-                f"Field doesn't have subfields: {'.'.join(remainder)}"
-            )
-
-<<<<<<< HEAD
+        if remainder:
+            raise FieldNotQueryableException(
+                f"Field doesn't have subfields: {'.'.join(remainder)}"
+            )
+
         value = get_term_value(expression).strip()
         values_list = re.split("\\s+", value)
 
@@ -565,48 +611,3 @@
             )
         else:
             return condition
-=======
-        def parse_upload_value(value):
-            try:
-                value = int(value)
-                if value <= 0:
-                    raise ValueError
-            except ValueError:
-                raise UnsupportedGrammarException(
-                    "Field upload_count accepts statements with "
-                    "only correct positive integer values"
-                )
-            return value
-
-        if isinstance(expression, Range):
-            low_value = expression.low.value
-            high_value = expression.high.value
-
-            if low_value != "*":
-                low_value = parse_upload_value(low_value)
-            if high_value != "*":
-                high_value = parse_upload_value(high_value)
-
-            low_condition = (
-                self.column >= low_value
-                if expression.include_low
-                else self.column > low_value
-            )
-            high_condition = (
-                self.column <= high_value
-                if expression.include_high
-                else self.column < high_value
-            )
-
-            if high_value == "*" and low_value == "*":
-                return True
-            if high_value == "*":
-                return low_condition
-            if low_value == "*":
-                return high_condition
-
-            return and_(low_condition, high_condition)
-        else:
-            upload_value = parse_upload_value(expression.value)
-            return self.column == upload_value
->>>>>>> 7a82acd1

import datetime
from collections import namedtuple
from typing import Optional
from uuid import UUID

from flask import g
from sqlalchemy import and_, cast, exists
from sqlalchemy.dialects.postgresql import JSONB
from sqlalchemy.exc import IntegrityError
from sqlalchemy.orm import aliased, contains_eager
from sqlalchemy.sql.expression import true

from mwdb.core.capabilities import Capabilities

from . import db
from .karton import KartonAnalysis, karton_object
from .metakey import Metakey, MetakeyDefinition, MetakeyPermission
from .tag import Tag, object_tag_table

relation = db.Table(
    "relation",
    db.Column(
        "parent_id", db.Integer, db.ForeignKey("object.id"), index=True, nullable=False
    ),
    db.Column(
        "child_id", db.Integer, db.ForeignKey("object.id"), index=True, nullable=False
    ),
    db.Column("creation_time", db.DateTime, default=datetime.datetime.utcnow),
    db.Index("ix_relation_parent_child", "parent_id", "child_id", unique=True),
)

favorites = db.Table(
    "favorites",
    db.Column(
        "user_id", db.Integer, db.ForeignKey("user.id"), index=True, nullable=False
    ),
    db.Column(
        "object_id", db.Integer, db.ForeignKey("object.id"), index=True, nullable=False
    ),
    db.Index("ix_favorites_object_user", "object_id", "user_id", unique=True),
)


class AccessType:
    ADDED = "added"
    SHARED = "shared"
    QUERIED = "queried"
    MIGRATED = "migrated"


class ObjectTypeConflictError(Exception):
    pass


class ObjectPermission(db.Model):
    __tablename__ = "permission"

    object_id = db.Column(
        db.Integer,
        db.ForeignKey("object.id", ondelete="CASCADE"),
        primary_key=True,
        autoincrement=False,
        index=True,
    )
    group_id = db.Column(
        db.Integer,
        db.ForeignKey("group.id", ondelete="CASCADE"),
        primary_key=True,
        autoincrement=False,
        index=True,
    )
    __table_args__ = (
        db.Index("ix_permission_group_object", "object_id", "group_id", unique=True),
    )

    access_time = db.Column(
        db.DateTime, nullable=False, index=True, default=datetime.datetime.utcnow
    )

    reason_type = db.Column(db.String(32))
    related_object_id = db.Column(db.Integer, db.ForeignKey("object.id"))
    related_user_id = db.Column(
        db.Integer, db.ForeignKey("user.id", ondelete="SET NULL"), index=True
    )

    object = db.relationship(
        "Object",
        foreign_keys=[object_id],
        lazy="joined",
        back_populates="shares",
    )
    related_object = db.relationship(
        "Object",
        foreign_keys=[related_object_id],
        lazy="joined",
        back_populates="related_shares",
    )
    related_user = db.relationship(
        "User",
        foreign_keys=[related_user_id],
        lazy="joined",
        back_populates="permissions",
    )

    group = db.relationship(
        "Group",
        foreign_keys=[group_id],
        lazy="joined",
        back_populates="permissions",
    )

    @property
    def access_reason(self):
        # TODO: This is just for backwards compatibility.
        # Remove that part in further major release
        if self.reason_type == "migrated":
            return "Migrated from mwdbv1"
        return (
            "{reason_type} {related_object_type}:{related_object_dhash} "
            "by user:{related_user_login}".format(
                reason_type=self.reason_type,
                related_object_type=self.related_object_type,
                related_object_dhash=self.related_object_dhash,
                related_user_login=self.related_user_login,
            )
        )

    @property
    def group_name(self):
        return self.group.name

    @property
    def related_object_dhash(self):
        return self.related_object.dhash

    @property
    def related_object_type(self):
        return self.related_object.type

    @property
    def related_user_login(self):
        return self.related_user.login

    @property
    def get_explicit_groups(self):
        """
        Get object tags
        :return: List of group ids with object explicit permissions
        """
        return [group.id for group in self.group]

    @classmethod
    def create(cls, object_id, group_id, reason_type, related_object, related_user):
        if not db.session.query(
            exists().where(
                and_(
                    ObjectPermission.object_id == object_id,
                    ObjectPermission.group_id == group_id,
                )
            )
        ).scalar():
            try:
                perm = ObjectPermission(
                    object_id=object_id,
                    group_id=group_id,
                    reason_type=reason_type,
                    related_object=related_object,
                    related_user=related_user,
                )
                db.session.add(perm)
                db.session.flush()
                # Capabilities were created right now
                return True
            except IntegrityError:
                db.session.rollback()
                if not db.session.query(
                    exists().where(
                        and_(
                            ObjectPermission.object_id == object_id,
                            ObjectPermission.group_id == group_id,
                        )
                    )
                ).scalar():
                    raise
        # Capabilities exist yet
        return False

    def make_inherited(self, devisor: "ObjectPermission"):
        """
        Modifies share to inherit from another devisor
        """
        assert self.group_id == devisor.group_id
        self.related_object_id = devisor.related_object_id
        self.reason_type = devisor.reason_type
        self.access_time = datetime.datetime.utcnow()

    def inherits(self, origin_share):
        """
        Checks if share (possibly) was inherited from the origin
        Assumes that origin_share comes from the parent.
        """
        assert self.group_id == origin_share.group_id
        return (
            self.related_object_id == origin_share.related_object_id
            and self.reason_type == origin_share.reason_type
        )


class Object(db.Model):
    __tablename__ = "object"

    id = db.Column(db.Integer, primary_key=True, autoincrement=True)
    type = db.Column(db.String(50), nullable=False)
    dhash = db.Column(db.String(64), unique=True, index=True, nullable=False)
    upload_time = db.Column(
        db.DateTime, nullable=False, index=True, default=datetime.datetime.utcnow
    )

    parents = db.relationship(
        "Object",
        secondary=relation,
        primaryjoin=(id == relation.c.child_id),
        secondaryjoin=(id == relation.c.parent_id),
        order_by=relation.c.creation_time.desc(),
        back_populates="children",
    )
    children = db.relationship(
        "Object",
        secondary=relation,
        primaryjoin=(id == relation.c.parent_id),
        secondaryjoin=(id == relation.c.child_id),
        order_by=relation.c.creation_time.desc(),
        back_populates="parents",
    )

    meta = db.relationship(
        "Metakey", backref="object", lazy=True, cascade="save-update, merge, delete"
    )
    comments = db.relationship(
        "Comment",
        backref="object",
        lazy="dynamic",
        cascade="save-update, merge, delete",
    )
    tags = db.relationship(
        "Tag", secondary=object_tag_table, back_populates="objects", lazy="joined"
    )

    followers = db.relationship(
        "User", secondary=favorites, back_populates="favorites", lazy="joined"
    )

    shares = db.relationship(
        "ObjectPermission",
        lazy="dynamic",
        foreign_keys=[ObjectPermission.object_id],
        back_populates="object",
        cascade="save-update, merge, delete",
        order_by=ObjectPermission.access_time.asc(),
    )
    related_shares = db.relationship(
        "ObjectPermission",
        lazy="dynamic",
        foreign_keys=[ObjectPermission.related_object_id],
        back_populates="related_object",
        order_by=ObjectPermission.access_time.asc(),
    )

    analyses = db.relationship(
        "KartonAnalysis",
        secondary=karton_object,
        back_populates="objects",
    )

    @property
    def latest_config(self):
        from .config import Config

        return (
            db.session.query(Config)
            .join(
                relation,
                and_(relation.c.parent_id == self.id, relation.c.child_id == Config.id),
            )
            .filter(g.auth_user.has_access_to_object(Config.id))
            .order_by(relation.c.creation_time.desc())
            .first()
        )

    @property
    def favorite(self):
        return g.auth_user in self.followers

    def add_parent(self, parent, commit=True):
        """
        Adding parent with permission inheritance
        """
        if parent in self.parents:
            # Relationship already exist
            return False

        # Add relationship in nested transaction
        db.session.begin_nested()
        try:
            self.parents.append(parent)
            db.session.flush()
            db.session.commit()
        except IntegrityError:
            # The same relationship was added concurrently
            db.session.rollback()
            db.session.refresh(self)
            if parent not in self.parents:
                raise
            return False
        # Inherit permissions from parent (in the same transaction)
        permissions = (
            db.session.query(ObjectPermission)
            .filter(ObjectPermission.object_id == parent.id)
            .all()
        )
        for perm in permissions:
            self.give_access(
                perm.group_id,
                perm.reason_type,
                perm.related_object,
                perm.related_user,
                commit=False,
            )
        if commit:
            db.session.commit()
        return True

    def remove_parent(self, parent, commit=True):
        """
        Removing child with modify permission inheritance
        """
        if parent not in self.parents:
            # Relationship not exist
            return False

        # Remove relationship in nested transaction
        db.session.begin_nested()

        try:
            # Remove inherited permissions from parent
            for share in parent.shares:
                self.uninherit_share(share)
            # Remove parent
            self.parents.remove(parent)
            db.session.flush()
            db.session.commit()
        except IntegrityError:
            db.session.rollback()
            db.session.refresh(self)
            if parent in self.parents:
                raise
            return False

        if commit:
            db.session.commit()
        return True

    def get_share_for_group(self, group_id) -> Optional[ObjectPermission]:
        """
        Finds share (ObjectPermission) for given group id.
        If share doesn't exist: returns None.
        """
        return next(
            (share for share in self.shares if share.group_id == group_id), None
        )

    def _find_another_devisor(self, share_to_remove):
        """
        Looks for another devisor for given share inherited from given parent.
        Share must be inherited (related_object_id is not None and comes from parent)
        """
        new_devisor = None
        # For each other parent
        for parent in self.parents:
            if parent.id == share_to_remove.object_id:
                continue
            share = parent.get_share_for_group(share_to_remove.group_id)
            # If parent is not shared with given group: ignore
            if share is None:
                continue
            # If other parent is inherited as well: nothing to change
            if share.inherits(share_to_remove):
                return share_to_remove
            else:
                # If found another devisor: store it but keep looking
                # for other
                new_devisor = share
        return new_devisor

    def uninherit_share(self, share_to_remove, new_devisor=None, visited=None):
        print(
            f"Uninheriting share for '{share_to_remove.group_name}' "
            f"({share_to_remove.access_reason})",
            flush=True,
        )
        # Break the c-c-c-cycles
        visited = visited or set()
        if self in visited:
            return
        else:
            visited.add(self)
        # Get our share for the same group as share_to_remove
        our_share = self.get_share_for_group(share_to_remove.group_id)
        print("our_share", our_share, flush=True)
        # If it doesn't exist or it's unrelated: just return
        if not our_share or not our_share.inherits(share_to_remove):
            return
        # Find new devisor different than share_to_remove
        if new_devisor is None:
            new_devisor = self._find_another_devisor(share_to_remove)
        print("new_devisor", new_devisor, flush=True)
        # If there's nothing to change (same share is given by another parent): return
        if new_devisor is share_to_remove:
            return
        # If there is a change: first uninherit all children
        for child in self.children:
            child.uninherit_share(our_share, new_devisor=new_devisor, visited=visited)
        if not new_devisor:
            # If there is no devisor: remove share
            db.session.delete(our_share)
        else:
            # If there is a new devisor: remap current share to inherit from it
            our_share.make_inherited(new_devisor)

    def give_access(
        self, group_id, reason_type, related_object, related_user, commit=True
    ):
        """
        Give access to group with recursive propagation
        """
        visited = set()
        queue = [self]
        while len(queue):
            obj = queue.pop(0)
            if obj.id in visited:
                continue
            visited.add(obj.id)
            if ObjectPermission.create(
                obj.id, group_id, reason_type, related_object, related_user
            ):
                """
                If permission was just created: continue propagation
                """
                queue += obj.children

        if commit:
            db.session.commit()

    def has_explicit_access(self, user):
        """
        Check whether user has access via explicit ObjectPermissions
        Used by Object.access
        """
        return db.session.query(
            exists().where(
                and_(
                    ObjectPermission.object_id == self.id,
                    user.is_member(ObjectPermission.group_id),
                )
            )
        ).scalar()

    def check_group_explicit_access(self, group):
        """
        Check whether group has access via explicit ObjectPermissions
        Used by Object.access
        """
        return db.session.query(
            exists().where(
                and_(
                    ObjectPermission.object_id == self.id,
                    ObjectPermission.group_id == group.id,
                )
            )
        ).scalar()

    @classmethod
    def get(cls, identifier):
        """
        Polymorphic getter for object via specified identifier(provided by API)
        without access check-ups.
        Don't include internal (sequential) identifiers in filtering!
        Used by Object.access
        """
        return cls.query.filter(cls.dhash == identifier.lower())

    @classmethod
    def _get_or_create(
        cls, obj, parent=None, metakeys=None, share_with=None, analysis_id=None
    ):
        """
        Polymophic get or create pattern, useful in dealing with race condition
        resulting in IntegrityError on the dhash unique constraint.

        http://rachbelaid.com/handling-race-condition-insert-with-sqlalchemy/
        Returns tuple with object and boolean value if new object was created or not,
        True == new object

        We don't perform permission checks, all data needs to be validated by Resource.
        """
        from .group import Group

        share_with = share_with or []
        metakeys = metakeys or []

        is_new = False
        new_cls = Object.get(obj.dhash).first()

        # Object with the specified dhash doesn't exist - create it
        if new_cls is None:
            db.session.begin_nested()

            new_cls = obj
            try:
                # Try to create the requested object
                new_cls.upload_time = datetime.datetime.utcnow()
                db.session.add(new_cls)
                db.session.flush()
                db.session.commit()
                is_new = True
            except IntegrityError:
                # Object creation failed - probably a race condition
                db.session.rollback()
                new_cls = Object.get(obj.dhash).first()
                if new_cls is None:
                    raise

        # Ensure that existing object has the expected type
        if new_cls is not isinstance(obj, cls):
            # If Object has been fetched, fetch typed instance
            new_cls = cls.get(obj.dhash).first()
            if new_cls is None:
                raise ObjectTypeConflictError

        # Add metakeys
        for metakey in metakeys:
            new_cls.add_metakey(metakey["key"], metakey["value"], commit=False)

        # Share with all specified groups
        for share_group in share_with:
            new_cls.give_access(
                share_group.id, AccessType.ADDED, new_cls, g.auth_user, commit=False
            )

        # Share with all groups that access all objects
        for all_access_group in Group.all_access_groups():
            new_cls.give_access(
                all_access_group.id,
                AccessType.ADDED,
                new_cls,
                g.auth_user,
                commit=False,
            )

        # Add parent to object if specified
        # Inherited share entries must be added AFTER we add share entries
        # related with upload itself
        if parent:
            new_cls.add_parent(parent, commit=False)

        if analysis_id:
            new_cls.assign_analysis(analysis_id)

        return new_cls, is_new

    @classmethod
    def access(cls, identifier, requestor=None):
        """
        Gets object with specified identifier including requestor rights.

        Returns None when user has no rights to specified object or object doesn't exist

        :param identifier: Object identifier
        :param requestor: |
            User requesting for object
            (default: currently authenticated user)
        :return: Object instance or None
        """
        from .group import Group

        if requestor is None:
            requestor = g.auth_user

        obj = cls.get(identifier)
        # If object doesn't exist - it doesn't exist
        if obj.first() is None:
            return None

        # In that case we want only those parents to which requestor has access.
        stmtp = (
            db.session.query(Object)
            .filter(
                Object.id.in_(
                    db.session.query(relation.c.parent_id).filter(
                        relation.c.child_id == obj.first().id
                    )
                )
            )
            .filter(requestor.has_access_to_object(Object.id))
        )
        stmtp = stmtp.subquery()

        parent = aliased(Object, stmtp)

        obj = (
            obj.outerjoin(parent, Object.parents)
            .options(contains_eager(Object.parents, alias=parent))
            .all()[0]
        )

        # Ok, now let's check whether requestor has explicit access
        if obj.has_explicit_access(requestor):
            return obj

        # If not, but has "share_queried_objects" rights: give_access
        if requestor.has_rights(Capabilities.share_queried_objects):
            share_queried_groups = (
                db.session.query(Group)
                .filter(
                    and_(
                        Group.capabilities.contains(
                            [Capabilities.share_queried_objects]
                        ),
                        requestor.is_member(Group.id),
                    )
                )
                .all()
            )
            for group in share_queried_groups:
                obj.give_access(group.id, AccessType.QUERIED, obj, requestor)
            return obj
        # Well.. I've tried
        return None

    def release_after_upload(self):
        """
        Release additional resources used by uploaded file.

        For objects other than File it's just no-op.
        """
        return

    def get_tags(self):
        """
        Get object tags
        :return: List of strings representing tags
        """
        return [
            tag.tag
            for tag in db.session.query(Tag).filter(Tag.objects.any(id=self.id)).all()
        ]

    def add_tag(self, tag_name):
        """
        Adds new tag to object.
        :param tag_name: tag string
        :return: True if tag wasn't added yet
        """
        db_tag = Tag()
        db_tag.tag = tag_name
        db_tag, is_new_tag = Tag.get_or_create(db_tag)

        try:
            if db_tag not in self.tags:
                self.tags.append(db_tag)
                db.session.flush()
                db.session.commit()
                return True
        except IntegrityError:
            db.session.refresh(self)
            if db_tag not in self.tags:
                raise
        return False

    def remove_tag(self, tag_name):
        """
        Removes tag from object
        :param tag_name: tag string
        :return: True if tag wasn't removed yet
        """
        db_tag = db.session.query(Tag).filter(tag_name == Tag.tag)
        if db_tag.scalar() is None:
            return False
        else:
            db_tag = db_tag.one()

        try:
            if db_tag in self.tags:
                self.tags.remove(db_tag)
                db.session.flush()
                db.session.commit()
                return True
        except IntegrityError:
            db.session.refresh(self)
            if db_tag in self.tags:
                raise
        return False

    def get_metakeys(
        self, as_dict=False, check_permissions=True, show_hidden=False, show_karton=True
    ):
        """
        Gets all object metakeys (attributes)
        :param as_dict: |
            Return dict object instead of list of Metakey objects (default: False)
        :param check_permissions: |
            Filter results including current user permissions (default: True)
        :param show_hidden: Show hidden metakeys
        :param show_karton: Show Karton metakeys (for compatibility)
        """
        metakeys = (
            db.session.query(Metakey)
            .filter(Metakey.object_id == self.id)
            .join(Metakey.template)
        )

        if check_permissions and not g.auth_user.has_rights(
            Capabilities.reading_all_attributes
        ):
            metakeys = metakeys.filter(
                Metakey.key.in_(
                    db.session.query(MetakeyPermission.key)
                    .filter(MetakeyPermission.can_read == true())
                    .filter(g.auth_user.is_member(MetakeyPermission.group_id))
                )
            )

        if not show_hidden:
            metakeys = metakeys.filter(MetakeyDefinition.hidden.is_(False))

        metakeys = metakeys.order_by(Metakey.id).all()

        if show_karton:
            KartonMetakey = namedtuple("KartonMetakey", ["key", "value"])

            metakeys += [
                KartonMetakey(key="karton", value=str(analysis.id))
                for analysis in (
                    db.session.query(KartonAnalysis)
                    .filter(KartonAnalysis.objects.any(id=self.id))
                    .order_by(KartonAnalysis.creation_time)
                    .all()
                )
            ]

        if not as_dict:
            return metakeys

        dict_metakeys = {}
        for metakey in metakeys:
            if metakey.key not in dict_metakeys:
                dict_metakeys[metakey.key] = []
            dict_metakeys[metakey.key].append(metakey.value)
        return dict_metakeys

    def add_metakey(self, key, value, commit=True, check_permissions=True):
        if key == "karton":
            karton_id = UUID(value)

            if check_permissions and not g.auth_user.has_rights(
                Capabilities.karton_assign
            ):
                # User doesn't have permissions to assign analysis
                return None

            _, is_new = self.assign_analysis(karton_id, commit=False)

            if commit:
                db.session.commit()
            return is_new

        if check_permissions:
            metakey_definition = MetakeyDefinition.query_for_set(key).first()
        else:
            metakey_definition = (
                db.session.query(MetakeyDefinition).filter(MetakeyDefinition.key == key)
            ).first()

        if not metakey_definition:
            # Attribute needs to be defined first
            return None

        db_metakey = Metakey(key=key, value=value, object_id=self.id)
        _, is_new = Metakey.get_or_create(db_metakey)
        if commit:
            db.session.commit()
        return is_new

    __mapper_args__ = {"polymorphic_identity": __tablename__, "polymorphic_on": type}

    def remove_metakey(self, key, value, check_permissions=True):
<<<<<<< HEAD
        db_metakey = (
            db.session.query(Metakey)
            .filter(
                Metakey.key == key,
                Metakey.value == cast(value, JSONB),
                Metakey.object_id == self.id,
            )
            .first()
=======
        metakey_query = db.session.query(Metakey).filter(
            Metakey.key == key, Metakey.object_id == self.id
>>>>>>> 907fd101
        )
        if value:
            metakey_query = metakey_query.filter(Metakey.value == value)

        if check_permissions and not MetakeyDefinition.query_for_set(key).first():
            return False

        try:
            rows = metakey_query.delete()
            db.session.commit()
            return rows > 0
        except IntegrityError:
            db.session.refresh(self)
            if metakey_query.first():
                raise
        return True

    def get_shares(self):
        """
        Gets all object shares visible for currently authenticated user
        :rtype: List[ObjectPermission]
        """
        permission_filter = ObjectPermission.object_id == self.id

        if not g.auth_user.has_rights(Capabilities.sharing_objects):
            permission_filter = and_(
                permission_filter, g.auth_user.is_member(ObjectPermission.group_id)
            )

        shares = (
            db.session.query(ObjectPermission)
            .filter(permission_filter)
            .order_by(ObjectPermission.access_time.desc())
        ).all()
        return shares

    def _send_to_karton(self):
        raise NotImplementedError

    def spawn_analysis(self, arguments, commit=True):
        """
        Spawns new KartonAnalysis for this object
        """
        analysis_id = self._send_to_karton()
        analysis = KartonAnalysis.create(
            analysis_id=UUID(analysis_id),
            initial_object=self,
            arguments=arguments,
        )
        if commit:
            db.session.commit()
        return analysis

    def assign_analysis(self, analysis_id, commit=True):
        """
        Assigns KartonAnalysis to the object
        """
        analysis, is_new = KartonAnalysis.get_or_create(analysis_id, self)
        if not is_new and analysis.id not in [
            existing.id for existing in self.analyses
        ]:
            self.analyses.append(analysis)
            return analysis, True
        if commit:
            db.session.commit()
        return analysis, is_new

    def is_analyzed(self):
        return bool(self.analyses)

    def get_analysis_status(self):
        if not self.analyses:
            return "not_analyzed"
        for analysis in self.analyses:
            if analysis.status == "running":
                return "running"
        return "finished"<|MERGE_RESOLUTION|>--- conflicted
+++ resolved
@@ -794,22 +794,11 @@
     __mapper_args__ = {"polymorphic_identity": __tablename__, "polymorphic_on": type}
 
     def remove_metakey(self, key, value, check_permissions=True):
-<<<<<<< HEAD
-        db_metakey = (
-            db.session.query(Metakey)
-            .filter(
-                Metakey.key == key,
-                Metakey.value == cast(value, JSONB),
-                Metakey.object_id == self.id,
-            )
-            .first()
-=======
         metakey_query = db.session.query(Metakey).filter(
             Metakey.key == key, Metakey.object_id == self.id
->>>>>>> 907fd101
         )
         if value:
-            metakey_query = metakey_query.filter(Metakey.value == value)
+            metakey_query = metakey_query.filter(Metakey.value == cast(value, JSONB))
 
         if check_permissions and not MetakeyDefinition.query_for_set(key).first():
             return False

import datetime

import requests
from flask import g, request
from flask_restful import Resource
from sqlalchemy import exists, func
from sqlalchemy.orm import joinedload
from sqlalchemy.orm.exc import NoResultFound
from sqlalchemy.sql.expression import false
from werkzeug.exceptions import Conflict, Forbidden, InternalServerError

from mwdb.core.capabilities import Capabilities
from mwdb.core.config import app_config
from mwdb.core.mail import MailError, send_email_notification
from mwdb.core.plugins import hooks
from mwdb.core.rate_limit import rate_limited_resource
from mwdb.model import Group, Member, User, db
from mwdb.schema.auth import (
    AuthLoginRequestSchema,
    AuthRecoverPasswordRequestSchema,
    AuthRegisterRequestSchema,
    AuthSetPasswordRequestSchema,
    AuthSuccessResponseSchema,
    AuthValidateTokenResponseSchema,
)
from mwdb.schema.group import GroupListResponseSchema
from mwdb.schema.user import UserSuccessResponseSchema

from . import loads_schema, logger, requires_authorization, requires_capabilities


def verify_recaptcha(recaptcha_token):
    recaptcha_secret = app_config.mwdb.recaptcha_secret

    if recaptcha_secret:
        try:
            recaptcha_response = requests.post(
                "https://www.google.com/recaptcha/api/siteverify",
                data={"secret": recaptcha_secret, "response": recaptcha_token},
            )
            recaptcha_response.raise_for_status()
        except Exception as e:
            logger.exception("Temporary problem with ReCAPTCHA.")
            raise InternalServerError("Temporary problem with ReCAPTCHA.") from e

        if not recaptcha_response.json().get("success"):
            raise Forbidden("Wrong ReCAPTCHA, please try again.")


@rate_limited_resource
class LoginResource(Resource):
    def post(self):
        """
        ---
        summary: Authenticate user
        description: |
            Authenticates user and returns authorization token
            and information about user capabilities.

            Token expires after 24 hours.
        tags:
            - auth
        requestBody:
            description: User credentials
            content:
              application/json:
                schema: AuthLoginRequestSchema
        responses:
            200:
              description: Authorization token with information about user capabilities
              content:
                application/json:
                  schema: AuthSuccessResponseSchema
            400:
              description: When request body is invalid
            403:
              description: |
                When credentials are invalid, account is inactive
                or system is set into maintenance mode.
            503:
                description: |
                    Request canceled due to database statement timeout.
        """
        schema = AuthLoginRequestSchema()
        obj = loads_schema(request.get_data(as_text=True), schema)

        try:
            user = User.query.filter(User.login == obj["login"]).one()
        except NoResultFound:
            raise Forbidden("Invalid login or password.")

        if (
            app_config.mwdb.enable_maintenance
            and user.login != app_config.mwdb.admin_login
        ):
            raise Forbidden("Maintenance underway. Please come back later.")

        if not user.verify_password(obj["password"]):
            raise Forbidden("Invalid login or password.")

        if user.pending:
            raise Forbidden(
                "User registration is pending - "
                "check your e-mail inbox for confirmation"
            )

        if user.disabled:
            raise Forbidden("User account is disabled.")

        user.logged_on = datetime.datetime.now()
        db.session.commit()

        auth_token = user.generate_session_token()

        logger.info("User logged in", extra={"login": user.login})
        schema = AuthSuccessResponseSchema()
        return schema.dump(
            {
                "login": user.login,
                "token": auth_token,
                "capabilities": user.capabilities,
                "groups": user.group_names,
                "provider": None,
            }
        )


@rate_limited_resource
class RegisterResource(Resource):
    def post(self):
        """
        ---
        summary: Request a new user account
        description: Creates a new pending user account.
        tags:
            - auth
        requestBody:
            description: User basic information
            content:
              application/json:
                schema: AuthRegisterRequestSchema
        responses:
            200:
                description: User login on successful registration.
                content:
                  application/json:
                    schema: UserSuccessResponseSchema
            400:
                description: When request body is invalid.
            403:
                description: |
                    When registration feature is disabled
                    or reCAPTCHA token wasn't valid.
            409:
                description: When user login or group name already exists.
            500:
                description: When ReCAPTCHA verification service is unavailable.
            503:
                description: |
                    Request canceled due to database statement timeout.
        """
        if not app_config.mwdb.enable_registration:
            raise Forbidden("User registration is not enabled.")

        schema = AuthRegisterRequestSchema()
        obj = loads_schema(request.get_data(as_text=True), schema)

        login = obj["login"]

        if db.session.query(exists().where(User.login == login)).scalar():
            raise Conflict("Name already exists")

        if db.session.query(exists().where(Group.name == login)).scalar():
            raise Conflict("Name already exists")

        verify_recaptcha(obj.get("recaptcha"))

        user = User.create(login, obj["email"], obj["additional_info"], pending=True)

        try:
            send_email_notification(
                "pending",
                "Pending registration in MWDB",
                user.email,
                base_url=app_config.mwdb.base_url,
                login=user.login,
            )
        except MailError:
            logger.exception("Can't send e-mail notification")

        user_private_group = next(
            (g for g in user.groups if g.name == user.login), None
        )
        hooks.on_created_user(user)
        if user_private_group:
            hooks.on_created_group(user_private_group)
        logger.info("User registered", extra={"user": user.login})
        schema = UserSuccessResponseSchema()
        return schema.dump({"login": user.login})


@rate_limited_resource
class ChangePasswordResource(Resource):
    def post(self):
        """
        ---
        summary: Set a new password for user
        description: Sets a new password for user using password change token.
        tags:
            - auth
        requestBody:
            description: |
                User set password token and new password.

                Password must be longer than 8 chars
                and shorter than 72 UTF-8 encoded bytes.
            content:
              application/json:
                schema: AuthSetPasswordRequestSchema
        responses:
            200:
              description: User login on successful password set
              content:
                application/json:
                  schema: UserSuccessResponseSchema
            400:
                description: |
                    When request body is invalid or provided password
                    doesn't match the policy
            403:
                description: When set password token is no longer valid
            503:
                description: |
                    Request canceled due to database statement timeout.
        """
        schema = AuthSetPasswordRequestSchema()
        obj = loads_schema(request.get_data(as_text=True), schema)

        # verify_set_password_token return tuple (user_obj, auth_provider)
<<<<<<< HEAD
        user = User.verify_set_password_token(obj["token"])[0]
=======
        user = User.verify_set_password_token(obj["token"])
>>>>>>> 551ca259
        if user is None:
            raise Forbidden("Set password token expired")

        user.set_password(password=obj["password"])
        db.session.commit()

        logger.info("Password changed", extra={"user": user.login})
        schema = UserSuccessResponseSchema()
        return schema.dump({"login": user.login})


@rate_limited_resource
class RequestPasswordChangeResource(Resource):
    @requires_authorization
    @requires_capabilities(Capabilities.manage_profile)
    def post(self):
        """
        ---
        summary: Get password change link for the current user
        description: |
            Requests password change link for currently authenticated user.

            Link expires after setting a new password or after 14 days.

            Link is sent to the e-mail address set in user's profile.

            Requires `manage_profile` capability.
        security:
            - bearerAuth: []
        tags:
            - auth
        responses:
            200:
              description: |
                When password change link was successfully sent to the user's e-mail
              content:
                application/json:
                  schema: UserSuccessResponseSchema
            403:
              description: |
                When user doesn't have required capability
            500:
              description: |
                When SMTP server is unavailable or not properly configured
                on the server.
        """
        login = g.auth_user.login
        email = g.auth_user.email

        try:
            send_email_notification(
                "recover",
                "Change password in MWDB",
                email,
                base_url=app_config.mwdb.base_url,
                login=login,
                set_password_token=g.auth_user.generate_set_password_token(),
            )
        except MailError:
            logger.exception("Can't send e-mail notification")
            raise InternalServerError(
                "SMTP server needed to fulfill this request is"
                " not configured or unavailable."
            )

        schema = UserSuccessResponseSchema()
        logger.info("Requested password change token", extra={"user": login})
        return schema.dump({"login": login})


@rate_limited_resource
class RecoverPasswordResource(Resource):
    def post(self):
        """
        ---
        summary: Recover user password
        description: |
            Sends e-mail with password recovery link for provided login and e-mail.

            Link expires after setting a new password or after 14 days.

            Link is sent to the e-mail address set in user's profile.

            User must have `manage_profile` capability.
        requestBody:
            description: |
                User login and e-mail
            content:
              application/json:
                schema: AuthRecoverPasswordRequestSchema
        tags:
            - auth
        responses:
            200:
                description: Get the password reset link by providing login and e-mail
                content:
                  application/json:
                    schema: UserSuccessResponseSchema
            400:
                description: When request body is invalid
            403:
                description: |
                    When login and e-mail address doesn't match or doesn't exist
            500:
                description: |
                    When SMTP server is unavailable or not properly configured
                    on the server.
            503:
                description: |
                    Request canceled due to database statement timeout.
        """
        schema = AuthRecoverPasswordRequestSchema()
        obj = loads_schema(request.get_data(as_text=True), schema)

        try:
            user = User.query.filter(
                User.login == obj["login"],
                func.lower(User.email) == obj["email"].lower(),
                User.pending == false(),
            ).one()
        except NoResultFound:
            raise Forbidden("Invalid login or email address.")

        if not user.has_rights(Capabilities.manage_profile):
            raise Forbidden(
                "You are not allowed to recover the password. "
                "Ask administrator for details."
            )

        verify_recaptcha(obj.get("recaptcha"))

        try:
            send_email_notification(
                "recover",
                "Recover password in MWDB",
                user.email,
                base_url=app_config.mwdb.base_url,
                login=user.login,
                set_password_token=user.generate_set_password_token(),
            )
        except MailError:
            logger.exception("Can't send e-mail notification")
            raise InternalServerError(
                "SMTP server needed to fulfill this request is"
                " not configured or unavailable."
            )

        logger.info("User password recovered", extra={"user": user.login})
        schema = UserSuccessResponseSchema()
        return schema.dump({"login": user.login})


@rate_limited_resource
class RefreshTokenResource(Resource):
    @requires_authorization
    def post(self):
        """
        ---
        summary: Refresh session
        description: Generates a new token for session continuation.
        security:
            - bearerAuth: []
        tags:
            - auth
        responses:
            200:
              description: |
                Regenerated authorization token with information
                about user capabilities
              content:
                application/json:
                  schema: AuthSuccessResponseSchema
            503:
                description: |
                    Request canceled due to database statement timeout.
        """
        user = g.auth_user

        user.logged_on = datetime.datetime.now()
        db.session.commit()

        logger.info("Session token refreshed", extra={"user": user.login})
        schema = AuthSuccessResponseSchema()
        return schema.dump(
            {
                "login": user.login,
                "token": user.generate_session_token(provider=g.auth_provider),
                "capabilities": user.capabilities,
                "groups": user.group_names,
                "provider": g.auth_provider,
            }
        )


@rate_limited_resource
class ValidateTokenResource(Resource):
    @requires_authorization
    def get(self):
        """
        ---
        summary: Get session information
        description: Validates token for session and returns session information.
        security:
            - bearerAuth: []
        tags:
            - auth
        responses:
            200:
                description: Information about user capabilities
                content:
                  application/json:
                    schema: AuthValidateTokenResponseSchema
        """
        user = g.auth_user

        logger.info("Token validated", extra={"user": user.login})
        schema = AuthValidateTokenResponseSchema()
        return schema.dump(
            {
                "login": user.login,
                "capabilities": user.capabilities,
                "groups": user.group_names,
            }
        )


@rate_limited_resource
class AuthGroupListResource(Resource):
    @requires_authorization
    def get(self):
        """
        ---
        summary: List of user groups
        description: |
            Returns list of user groups and members.
        security:
            - bearerAuth: []
        tags:
            - auth
        responses:
            200:
                description: List of user groups
                content:
                  application/json:
                    schema: GroupListResponseSchema
            503:
                description: |
                    Request canceled due to database statement timeout.
        """
        objs = (
            db.session.query(Group)
            .options(joinedload(Group.members, Member.user))
            .filter(g.auth_user.is_member(Group.id))
            .filter(Group.workspace.is_(True))
            .filter(Group.private.is_(False))
        ).all()

        schema = GroupListResponseSchema()
        return schema.dump({"groups": objs})<|MERGE_RESOLUTION|>--- conflicted
+++ resolved
@@ -237,11 +237,8 @@
         obj = loads_schema(request.get_data(as_text=True), schema)
 
         # verify_set_password_token return tuple (user_obj, auth_provider)
-<<<<<<< HEAD
         user = User.verify_set_password_token(obj["token"])[0]
-=======
-        user = User.verify_set_password_token(obj["token"])
->>>>>>> 551ca259
+
         if user is None:
             raise Forbidden("Set password token expired")
 

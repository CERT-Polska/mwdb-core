import datetime
import requests

from flask import request, g
from flask_restful import Resource
from sqlalchemy import exists, func
from sqlalchemy.orm import joinedload
from sqlalchemy.orm.exc import NoResultFound
from sqlalchemy.sql.expression import false
from werkzeug.exceptions import Forbidden, Conflict, InternalServerError

from mwdb.model import db, User, Group
from mwdb.core.config import app_config
from mwdb.core.mail import MailError, send_email_notification

from mwdb.schema.auth import (
    AuthLoginRequestSchema,
    AuthRegisterRequestSchema,
    AuthSetPasswordRequestSchema,
    AuthRecoverPasswordRequestSchema,
    AuthSuccessResponseSchema,
    AuthValidateTokenResponseSchema
)
<<<<<<< HEAD
from mwdb.schema.user import UserSuccessResponseSchema
from mwdb.schema.group import GroupListResponseSchema
=======
from mwdb.schema.user import UserSuccessResponseSchema, UserProfileResponseSchema
>>>>>>> abfadec4

from . import logger, requires_authorization, loads_schema


def verify_recaptcha(recaptcha_token):
    recaptcha_secret = app_config.mwdb.recaptcha_secret

    if recaptcha_secret:
        try:
            recaptcha_response = requests.post(
                'https://www.google.com/recaptcha/api/siteverify',
                data={
                    'secret': recaptcha_secret,
                    'response': recaptcha_token
                })
            recaptcha_response.raise_for_status()
        except Exception as e:
            logger.exception("Temporary problem with ReCAPTCHA.")
            raise InternalServerError("Temporary problem with ReCAPTCHA.") from e

        if not recaptcha_response.json().get('success'):
            raise Forbidden("Wrong ReCAPTCHA, please try again.")


class LoginResource(Resource):
    def post(self):
        """
        ---
        summary: Authenticate user
        description: |
            Authenticates user and returns authorization token and information about user capabilities.

            Token expires after 24 hours.
        tags:
            - auth
        requestBody:
            description: User credentials
            content:
              application/json:
                schema: AuthLoginRequestSchema
        responses:
            200:
              description: Authorization token with information about user capabilities
              content:
                application/json:
                  schema: AuthSuccessResponseSchema
            400:
              description: When request body is invalid
            403:
              description: When credentials are invalid, account is inactive or system is set into maintenance mode.
        """
        schema = AuthLoginRequestSchema()
        obj = loads_schema(request.get_data(as_text=True), schema)

        try:
            user = User.query.filter(User.login == obj['login']).one()
        except NoResultFound:
            raise Forbidden('Invalid login or password.')

        if app_config.mwdb.enable_maintenance and user.login != app_config.mwdb.admin_login:
            raise Forbidden('Maintenance underway. Please come back later.')

        if not user.verify_password(obj['password']):
            raise Forbidden('Invalid login or password.')

        if user.pending:
            raise Forbidden('User registration is pending - check your e-mail inbox for confirmation')

        if user.disabled:
            raise Forbidden('User account is disabled.')

        user.logged_on = datetime.datetime.now()
        db.session.commit()

        auth_token = user.generate_session_token()

        logger.info('User logged in', extra={
            "login": user.login
        })
        schema = AuthSuccessResponseSchema()
        return schema.dump({
            "login": user.login,
            "token": auth_token,
            "capabilities": user.capabilities,
            "groups": user.group_names
        })


class RegisterResource(Resource):
    def post(self):
        """
        ---
        summary: Request a new user account
        description: Creates a new pending user account.
        tags:
            - auth
        requestBody:
            description: User basic information
            content:
              application/json:
                schema: AuthRegisterRequestSchema
        responses:
            200:
                description: User login on successful registration.
                content:
                  application/json:
                    schema: UserSuccessResponseSchema
            400:
                description: When request body is invalid.
            403:
                description: When registration feature is disabled or reCAPTCHA token wasn't valid.
            409:
                description: When user login or group name already exists.
            500:
                description: When ReCAPTCHA verification service is unavailable.
        """
        if not app_config.mwdb.enable_registration:
            raise Forbidden("User registration is not enabled.")

        schema = AuthRegisterRequestSchema()
        obj = loads_schema(request.get_data(as_text=True), schema)

        login = obj["login"]

        if db.session.query(exists().where(User.login == login)).scalar():
            raise Conflict("Name already exists")

        if db.session.query(exists().where(Group.name == login)).scalar():
            raise Conflict("Name already exists")

        verify_recaptcha(obj.get("recaptcha"))

        user = User.create(
            login,
            obj["email"],
            obj["additional_info"],
            pending=True
        )

        try:
            send_email_notification("pending",
                                    "Pending registration in MWDB",
                                    user.email,
                                    base_url=app_config.mwdb.base_url,
                                    login=user.login)
        except MailError:
            logger.exception("Can't send e-mail notification")

        logger.info('User registered', extra={
            'user': user.login
        })
        schema = UserSuccessResponseSchema()
        return schema.dump({"login": user.login})


class ChangePasswordResource(Resource):
    def post(self):
        """
        ---
        summary: Set a new password for user
        description: Sets a new password for user using password change token.
        tags:
            - auth
        requestBody:
            description: |
                User set password token and new password.

                Password must be longer than 8 chars and shorter than 72 UTF-8 encoded bytes.
            content:
              application/json:
                schema: AuthSetPasswordRequestSchema
        responses:
            200:
              description: User login on successful password set
              content:
                application/json:
                  schema: UserSuccessResponseSchema
            400:
                description: When request body is invalid or provided password doesn't match the policy
            403:
                description: When set password token is no longer valid
        """
        schema = AuthSetPasswordRequestSchema()
        obj = loads_schema(request.get_data(as_text=True), schema)

        user = User.verify_set_password_token(obj["token"])
        if user is None:
            raise Forbidden("Set password token expired")

        user.set_password(password=obj["password"])
        db.session.commit()

        logger.info('Password changed', extra={
            'user': user.login
        })
        schema = UserSuccessResponseSchema()
        return schema.dump({"login": user.login})


class RequestPasswordChangeResource(Resource):
    @requires_authorization
    def post(self):
        """
        ---
        summary: Get password change link for the current user
        description: |
            Requests password change link for currently authenticated user.

            Link expires after setting a new password or after 14 days.

            Link is sent to the e-mail address set in user's profile.
        security:
            - bearerAuth: []
        tags:
            - auth
        responses:
            200:
              description: When password change link was successfully sent to the user's e-mail
              content:
                application/json:
                  schema: UserSuccessResponseSchema
            500:
              description: When SMTP server is unavailable or not properly configured on the server.
        """
        login = g.auth_user.login
        email = g.auth_user.email

        try:
            send_email_notification("recover",
                                    "Change password in MWDB",
                                    email,
                                    base_url=app_config.mwdb.base_url,
                                    login=login,
                                    set_password_token=g.auth_user.generate_set_password_token().decode("utf-8"))
        except MailError:
            logger.exception("Can't send e-mail notification")
            raise InternalServerError("SMTP server needed to fulfill this request is"
                                      " not configured or unavailable.")

        schema = UserSuccessResponseSchema()
        logger.info('Requested password change token', extra={
            'user': login
        })
        return schema.dump({"login": login})


class RecoverPasswordResource(Resource):
    def post(self):
        """
        ---
        summary: Recover user password
        description: |
            Sends e-mail with password recovery link for provided login and e-mail.

            Link expires after setting a new password or after 14 days.

            Link is sent to the e-mail address set in user's profile.
        requestBody:
            description: |
                User login and e-mail
            content:
              application/json:
                schema: AuthRecoverPasswordRequestSchema
        tags:
            - auth
        responses:
            200:
                description: Get the password reset link by providing login and e-mail
                content:
                  application/json:
                    schema: UserSuccessResponseSchema
            400:
                description: When request body is invalid
            403:
                description: When login and e-mail address doesn't match or doesn't exist
            500:
              description: When SMTP server is unavailable or not properly configured on the server.
        """
        schema = AuthRecoverPasswordRequestSchema()
        obj = loads_schema(request.get_data(as_text=True), schema)

        try:
            user = User.query.filter(
                User.login == obj['login'],
                func.lower(User.email) == obj['email'].lower(),
                User.pending == false()
            ).one()
        except NoResultFound:
            raise Forbidden('Invalid login or email address.')

        verify_recaptcha(obj.get("recaptcha"))

        try:
            send_email_notification("recover",
                                    "Recover password in MWDB",
                                    user.email,
                                    base_url=app_config.mwdb.base_url,
                                    login=user.login,
                                    set_password_token=user.generate_set_password_token().decode("utf-8"))
        except MailError:
            logger.exception("Can't send e-mail notification")
            raise InternalServerError("SMTP server needed to fulfill this request is"
                                      " not configured or unavailable.")

        logger.info('User password recovered', extra={
            'user': user.login
        })
        schema = UserSuccessResponseSchema()
        return schema.dump({
            "login": user.login
        })


class RefreshTokenResource(Resource):
    @requires_authorization
    def post(self):
        """
        ---
        summary: Refresh session
        description: Generates a new token for session continuation.
        security:
            - bearerAuth: []
        tags:
            - auth
        responses:
            200:
              description: Regenerated authorization token with information about user capabilities
              content:
                application/json:
                  schema: AuthSuccessResponseSchema
        """
        user = g.auth_user

        user.logged_on = datetime.datetime.now()
        db.session.commit()

        logger.info('Session token refreshed', extra={
            'user': user.login
        })
        schema = AuthSuccessResponseSchema()
        return schema.dump({
            "login": user.login,
            "token": user.generate_session_token(),
            "capabilities": user.capabilities,
            "groups": user.group_names
        })


class ValidateTokenResource(Resource):
    @requires_authorization
    def get(self):
        """
        ---
        summary: Get session information
        description: Validates token for session and returns session information.
        security:
            - bearerAuth: []
        tags:
            - auth
        responses:
            200:
                description: Information about user capabilities
                content:
                  application/json:
                    schema: AuthValidateTokenResponseSchema
        """
        user = g.auth_user

        logger.info('Token validated', extra={'user': user.login})
        schema = AuthValidateTokenResponseSchema()
        return schema.dump({
            "login": user.login,
            "capabilities": user.capabilities,
            "groups": user.group_names
<<<<<<< HEAD
        })


class ProfileResource(Resource):
    @requires_authorization
    def get(self):
        """
        ---
        summary: Get profile information
        description: |
            Returns information about currently authenticated user
        security:
            - bearerAuth: []
        tags:
            - auth
        responses:
            200:
                description: Information about authenticated user
                content:
                  application/json:
                    schema: AuthProfileResponseSchema
        """
        schema = AuthProfileResponseSchema()
        return schema.dump(g.auth_user)


class AuthGroupListResource(Resource):
    @requires_authorization
    def get(self):
        """
        ---
        summary: List of user groups
        description: |
            Returns list of user groups and members.
        security:
            - bearerAuth: []
        tags:
            - user
        responses:
            200:
                description: List of user groups
                content:
                  application/json:
                    schema: GroupListResponseSchema
        """
        objs = (db.session.query(Group)
                          .options(joinedload(Group.users))
                          .filter(g.auth_user.is_member(Group.id))
                          .filter(Group.name != "public")
                          .filter(Group.private.is_(False))).all()

        schema = GroupListResponseSchema()
        return schema.dump({"groups": objs})
=======
        })
>>>>>>> abfadec4
<|MERGE_RESOLUTION|>--- conflicted
+++ resolved
@@ -21,12 +21,9 @@
     AuthSuccessResponseSchema,
     AuthValidateTokenResponseSchema
 )
-<<<<<<< HEAD
-from mwdb.schema.user import UserSuccessResponseSchema
+
 from mwdb.schema.group import GroupListResponseSchema
-=======
 from mwdb.schema.user import UserSuccessResponseSchema, UserProfileResponseSchema
->>>>>>> abfadec4
 
 from . import logger, requires_authorization, loads_schema
 
@@ -401,31 +398,7 @@
             "login": user.login,
             "capabilities": user.capabilities,
             "groups": user.group_names
-<<<<<<< HEAD
-        })
-
-
-class ProfileResource(Resource):
-    @requires_authorization
-    def get(self):
-        """
-        ---
-        summary: Get profile information
-        description: |
-            Returns information about currently authenticated user
-        security:
-            - bearerAuth: []
-        tags:
-            - auth
-        responses:
-            200:
-                description: Information about authenticated user
-                content:
-                  application/json:
-                    schema: AuthProfileResponseSchema
-        """
-        schema = AuthProfileResponseSchema()
-        return schema.dump(g.auth_user)
+        })
 
 
 class AuthGroupListResource(Resource):
@@ -454,7 +427,4 @@
                           .filter(Group.private.is_(False))).all()
 
         schema = GroupListResponseSchema()
-        return schema.dump({"groups": objs})
-=======
-        })
->>>>>>> abfadec4
+        return schema.dump({"groups": objs})
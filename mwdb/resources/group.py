--- conflicted
+++ resolved
@@ -5,11 +5,8 @@
 from werkzeug.exceptions import Conflict, Forbidden, NotFound
 
 from mwdb.core.capabilities import Capabilities
-<<<<<<< HEAD
+from mwdb.core.plugins import hooks
 from mwdb.core.rate_limit import get_limit_decorators
-=======
-from mwdb.core.plugins import hooks
->>>>>>> 77a9939d
 from mwdb.model import Group, Member, User, db
 from mwdb.schema.group import (
     GroupCreateRequestSchema,

--- conflicted
+++ resolved
@@ -690,9 +690,7 @@
             raise NotFound(f"Logout endpoint is not configured for '{provider_name}'")
 
         schema = OpenIDLogoutLinkResponseSchema()
-<<<<<<< HEAD
         return schema.dump({"url": provider.logout_endpoint})
-
 
 @rate_limited_resource
 class OpenIDDiscoveryResource(Resource):
@@ -763,7 +761,4 @@
                 "jwks_endpoint": data.get("jwks_uri"),
                 "logout_endpoint": data.get("end_session_endpoint"),
             }
-        )
-=======
-        return schema.dump({"url": provider.logout_endpoint})
->>>>>>> 551ca259
+        )
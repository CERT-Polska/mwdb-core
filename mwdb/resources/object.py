--- conflicted
+++ resolved
@@ -244,12 +244,10 @@
     ItemResponseSchema = ObjectItemResponseSchema
     CreateRequestSchema = None
 
-<<<<<<< HEAD
     decorators = get_limit_decorators(__qualname__)  # noqa: F821
-=======
+
     def call_specialised_remove_hook(self, obj):
         pass
->>>>>>> 77a9939d
 
     @requires_authorization
     def get(self, identifier):

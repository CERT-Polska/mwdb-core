from flask_restful import Resource
from werkzeug.exceptions import NotFound

from mwdb.core.capabilities import Capabilities
from mwdb.core.plugins import hooks
from mwdb.model import Object, db
from mwdb.schema.relations import RelationsResponseSchema

from . import access_object, logger, requires_authorization, requires_capabilities


class RelationsResource(Resource):
    @requires_authorization
    def get(self, type, identifier):
        """
        ---
        summary: Get object relations
        description: |
            Returns relations attached to an object.

            Note: relations are already available via simple object get.
        security:
            - bearerAuth: []
        tags:
            - relations
        parameters:
            - in: path
              name: type
              schema:
                type: string
                enum: [file, config, blob, object]
              description: Type of target object
            - in: path
              name: identifier
              schema:
                type: string
              description: SHA256 object unique identifier
        responses:
            200:
                description: Relations object
                content:
                  application/json:
                    schema: RelationsResponseSchema
            404:
                description: |
                    When object doesn't exist or user doesn't have
                    access to this object.
            503:
                description: |
                    Request canceled due to database statement timeout.
        """
        db_object = access_object(type, identifier)
        if db_object is None:
            raise NotFound("Object not found")

        relations = RelationsResponseSchema()
        return relations.dump(db_object)


class ObjectChildResource(Resource):
    @requires_authorization
    @requires_capabilities(Capabilities.adding_parents)
    def put(self, type, parent, child):
        """
        ---
        summary: Link existing objects
        description: |
            Add new relation between existing objects.

            Requires `adding_parents` capability.
        security:
            - bearerAuth: []
        tags:
            - relations
        parameters:
            - in: path
              name: type
              schema:
                type: string
                enum: [file, config, blob, object]
              description: Type of parent object
            - in: path
              name: parent
              description: Identifier of the parent object
              required: true
              schema:
                type: string
            - in: path
              name: child
              description: Identifier of the child object
              required: true
              schema:
                type: string
        responses:
            200:
                description: When relation was successfully added
            403:
                description: When user doesn't have `adding_parents` capability.
            404:
                description: |
                    When one of objects doesn't exist or user
                    doesn't have access to object.
            503:
                description: |
                    Request canceled due to database statement timeout.
        """
        parent_object = access_object(type, parent)
        if parent_object is None:
            raise NotFound("Parent object not found")

        child_object = Object.access(child)
        if child_object is None:
            raise NotFound("Child object not found")

        child_object.add_parent(parent_object, commit=False)

        db.session.commit()
        hooks.on_created_relation(parent_object, child_object)
        if parent_object is not child_object:
            hooks.on_changed_object(parent_object)
            hooks.on_changed_object(child_object)
        else:
            hooks.on_changed_object(parent_object)
        logger.info(
            "Child added",
            extra={"parent": parent_object.dhash, "child": child_object.dhash},
        )

    @requires_authorization
    @requires_capabilities(Capabilities.removing_parents)
    def delete(self, type, parent, child):
        """
        ---
        summary: Remove relation between existing objects
        description: |
            Remove relation between existing objects with permission inheritance.

            Requires `adding_parents` capability.
        security:
            - bearerAuth: []
        tags:
            - relations
        parameters:
            - in: path
              name: type
              schema:
                type: string
                enum: [file, config, blob, object]
              description: Type of parent object
            - in: path
              name: parent
              description: Identifier of the parent object
              required: true
              schema:
                type: string
            - in: path
              name: child
              description: Identifier of the child object
              required: true
              schema:
                type: string
        responses:
            200:
                description: When relation was successfully removed.
            403:
                description: When user doesn't have `removing_parents` capability.
            404:
                description: |
                    When one of objects doesn't exist or user
                    doesn't have access to object.
            503:
                description: |
                    Request canceled due to database statement timeout.
        """
        parent_object = access_object(type, parent)
        if parent_object is None:
            raise NotFound("Parent object not found")

        child_object = Object.access(child)
        if child_object is None:
            raise NotFound("Child object not found")

<<<<<<< HEAD
        child_object.remove_parent(parent_object)
        hooks.on_removed_relation(parent_object, child_object)
        if parent_object is not child_object:
            hooks.on_changed_object(parent_object)
            hooks.on_changed_object(child_object)
        else:
            hooks.on_changed_object(parent_object)
=======
        result = child_object.remove_parent(parent_object)
        if not result:
            # Relation already removed
            return

>>>>>>> b18472fa
        logger.info(
            "Child removed",
            extra={"parent": parent_object.dhash, "child": child_object.dhash},
        )<|MERGE_RESOLUTION|>--- conflicted
+++ resolved
@@ -180,21 +180,18 @@
         if child_object is None:
             raise NotFound("Child object not found")
 
-<<<<<<< HEAD
-        child_object.remove_parent(parent_object)
+        result = child_object.remove_parent(parent_object)
+        if not result:
+            # Relation already removed
+            return
+
         hooks.on_removed_relation(parent_object, child_object)
         if parent_object is not child_object:
             hooks.on_changed_object(parent_object)
             hooks.on_changed_object(child_object)
         else:
             hooks.on_changed_object(parent_object)
-=======
-        result = child_object.remove_parent(parent_object)
-        if not result:
-            # Relation already removed
-            return
 
->>>>>>> b18472fa
         logger.info(
             "Child removed",
             extra={"parent": parent_object.dhash, "child": child_object.dhash},

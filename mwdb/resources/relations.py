--- conflicted
+++ resolved
@@ -2,11 +2,8 @@
 from werkzeug.exceptions import NotFound
 
 from mwdb.core.capabilities import Capabilities
-<<<<<<< HEAD
+from mwdb.core.plugins import hooks
 from mwdb.core.rate_limit import get_limit_decorators
-=======
-from mwdb.core.plugins import hooks
->>>>>>> 77a9939d
 from mwdb.model import Object, db
 from mwdb.schema.relations import RelationsResponseSchema
 

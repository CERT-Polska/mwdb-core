--- conflicted
+++ resolved
@@ -61,11 +61,8 @@
                 "is_karton_enabled": app_config.mwdb.enable_karton,
                 "is_oidc_enabled": app_config.mwdb.enable_oidc,
                 "recaptcha_site_key": app_config.mwdb.recaptcha_site_key,
-<<<<<<< HEAD
                 "request_timeout": app_config.mwdb.request_timeout,
-=======
                 "file_upload_timeout": app_config.mwdb.file_upload_timeout,
->>>>>>> 427e49af
                 "statement_timeout": app_config.mwdb.statement_timeout,
             }
         )

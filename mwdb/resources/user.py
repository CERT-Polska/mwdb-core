import datetime

from flask import g, request
from flask_restful import Resource
from sqlalchemy import exists
from sqlalchemy.orm.exc import NoResultFound
from sqlalchemy.sql.expression import true
from werkzeug.exceptions import Conflict, Forbidden, InternalServerError, NotFound

from mwdb.core.capabilities import Capabilities
from mwdb.core.config import app_config
from mwdb.core.mail import MailError, send_email_notification
<<<<<<< HEAD
from mwdb.core.rate_limit import get_limit_decorators
=======
from mwdb.core.plugins import hooks
>>>>>>> 77a9939d
from mwdb.model import Group, Member, User, db
from mwdb.schema.user import (
    UserCreateRequestSchema,
    UserItemResponseSchema,
    UserListResponseSchema,
    UserLoginSchemaBase,
    UserOwnProfileResponseSchema,
    UserProfileResponseSchema,
    UserRejectRequestArgsSchema,
    UserSetPasswordTokenResponseSchema,
    UserSuccessResponseSchema,
    UserUpdateRequestSchema,
)

from . import (
    load_schema,
    loads_schema,
    logger,
    requires_authorization,
    requires_capabilities,
)


class UserListResource(Resource):
    decorators = get_limit_decorators(__qualname__)  # noqa: F821

    @requires_authorization
    @requires_capabilities(Capabilities.manage_users)
    def get(self):
        """
        ---
        summary: List all users
        description: |
            Returns list of all users.

            Requires `manage_users` capability.
        security:
            - bearerAuth: []
        tags:
            - user
        parameters:
            - in: query
              name: pending
              schema:
                type: string
              required: false
              description: |
                If set to non-empty value: returns pending users.
                Otherwise it returns only registered users excluding
                pending registrations.
        responses:
            200:
                description: List of users
                content:
                  application/json:
                    schema: UserListResponseSchema
            403:
                description: When user doesn't have `manage_users` capability.
            503:
                description: |
                    Request canceled due to database statement timeout.
        """
        pending = bool(request.args.get("pending", False))
        objs = db.session.query(User).filter(User.pending == pending).all()
        schema = UserListResponseSchema()
        return schema.dump({"users": objs})


class UserPendingResource(Resource):
    decorators = get_limit_decorators(__qualname__)  # noqa: F821

    @requires_capabilities(Capabilities.manage_users)
    def post(self, login):
        """
        ---
        summary: Accept a pending registration
        description: |
            Accepts pending user registration.

            Requires `manage_users` capability.
        security:
            - bearerAuth: []
        tags:
            - user
        parameters:
            - in: path
              name: login
              schema:
                type: string
              description: Login of pending account
        responses:
            200:
                description: When user is successfully accepted
                content:
                  application/json:
                    schema: UserSuccessResponseSchema
            400:
                description: When invalid login is provided.
            403:
                description: When user doesn't have `manage_users` capability.
            500:
                description: |
                    When SMTP server is unavailable or not properly
                    configured on the server.
            503:
                description: |
                    Request canceled due to database statement timeout.
        """
        user_login_obj = load_schema({"login": login}, UserLoginSchemaBase())

        user = (
            db.session.query(User)
            .filter(User.login == user_login_obj["login"], User.pending == true())
            .first()
        )
        user.pending = False
        user.registered_on = datetime.datetime.now()
        user.registered_by = g.auth_user.id
        db.session.add(user)

        try:
            send_email_notification(
                "register",
                "New account registered in MWDB",
                user.email,
                base_url=app_config.mwdb.base_url,
                login=user.login,
                set_password_token=user.generate_set_password_token().decode("utf-8"),
            )
        except MailError:
            logger.exception("Can't send e-mail notification")
            raise InternalServerError(
                "SMTP server needed to fulfill this request "
                "is not configured or unavailable."
            )

        db.session.commit()

        logger.info("User accepted", extra={"user": user.login})
        schema = UserSuccessResponseSchema()
        return schema.dump({"login": user.login})

    @requires_capabilities(Capabilities.manage_users)
    def delete(self, login):
        """
        ---
        summary: Reject a pending registration
        description: |
            Rejects pending user registration.

            Requires `manage_users` capability.
        security:
            - bearerAuth: []
        tags:
            - user
        parameters:
            - in: path
              name: login
              schema:
                type: string
              description: Login of pending account
        responses:
            200:
                description: When user is successfully rejected
                content:
                  application/json:
                    schema: UserSuccessResponseSchema
            400:
                description: When invalid login is provided.
            403:
                description: When user doesn't have `manage_users` capability.
            404:
                description: When user doesn't exist or is already accepted/rejected.
            500:
                description: |
                    When SMTP server is unavailable or not properly configured
                    on the server.
            503:
                description: |
                    Request canceled due to database statement timeout.
        """
        user_login_obj = load_schema({"login": login}, UserLoginSchemaBase())

        obj = load_schema(request.args, UserRejectRequestArgsSchema())
        user = (
            db.session.query(User)
            .filter(User.login == user_login_obj["login"], User.pending == true())
            .first()
        )
        if not user:
            raise NotFound("User doesn't exist or is already rejected")
        group = (
            db.session.query(Group)
            .filter(Group.name == user_login_obj["login"])
            .first()
        )
        user.groups.remove(group)
        db.session.delete(group)
        db.session.delete(user)
        db.session.commit()
        if obj["send_email"]:
            try:
                send_email_notification(
                    "rejection",
                    "MWDB account request has been rejected",
                    user.email,
                    base_url=app_config.mwdb.base_url,
                    login=user.login,
                    set_password_token=user.generate_set_password_token().decode(
                        "utf-8"
                    ),
                )
            except MailError:
                logger.exception("Can't send e-mail notification")
                raise InternalServerError(
                    "SMTP server needed to fulfill this request "
                    "is not configured or unavailable."
                )

            logger.info(
                "User rejected with notification",
                extra={"user": user_login_obj["login"]},
            )
        else:
            logger.info(
                "User rejected without notification",
                extra={"user": user_login_obj["login"]},
            )

        schema = UserSuccessResponseSchema()
        return schema.dump({"login": user_login_obj["login"]})


class UserRequestPasswordChangeResource(Resource):
    decorators = get_limit_decorators(__qualname__)  # noqa: F821

    @requires_authorization
    @requires_capabilities(Capabilities.manage_users)
    def post(self, login):
        """
        ---
        summary: Get password change link for specific user
        description: |
            Requests password change link for specific user.

            Link expires after setting a new password or after 14 days.

            Link is sent to the e-mail address set in user's profile.

            Requires `manage_users` capability.
        security:
            - bearerAuth: []
        tags:
            - user
        parameters:
            - in: path
              name: login
              required: true
              schema:
                type: string
              description: Login of specific user
        responses:
            200:
              description: |
                When password change link was successfully sent to the user's e-mail
              content:
                application/json:
                  schema: UserSuccessResponseSchema
            403:
              description: |
                When user doesn't have required capability
            404:
              description: |
                When user doesn't exists.
            500:
              description: |
                When SMTP server is unavailable or not properly configured
                on the server.
            503:
                description: |
                    Request canceled due to database statement timeout.
        """
        user_login_obj = load_schema({"login": login}, UserLoginSchemaBase())
        user = (
            db.session.query(User).filter(User.login == user_login_obj["login"]).first()
        )
        if not user:
            raise NotFound("User doesn't exist")

        try:
            send_email_notification(
                "recover",
                "Change password in MWDB",
                recipient_email=user.email,
                base_url=app_config.mwdb.base_url,
                login=user.login,
                set_password_token=user.generate_set_password_token().decode("utf-8"),
            )
        except MailError:
            logger.exception("Can't send e-mail notification")
            raise InternalServerError(
                "SMTP server needed to fulfill this request is"
                " not configured or unavailable."
            )

        schema = UserSuccessResponseSchema()
        logger.info("Requested password change token", extra={"user": login})
        return schema.dump({"login": login})


class UserGetPasswordChangeTokenResource(Resource):
    decorators = get_limit_decorators(__qualname__)  # noqa: F821

    @requires_authorization
    @requires_capabilities(Capabilities.manage_users)
    def get(self, login):
        """
        ---
        summary: Generate a password change token
        description: |
            Generates token for password change.

            Token expires after setting a new password or after 14 days.

            Requires `manage_users` capability.
        security:
            - bearerAuth: []
        tags:
            - user
        parameters:
            - in: path
              schema:
                type: string
              name: login
              required: true
        responses:
            200:
              description: Authorization token for password change
              content:
                application/json:
                  schema: UserSetPasswordTokenResponseSchema
            404:
                description: When specified user doesn't exist
            503:
                description: |
                    Request canceled due to database statement timeout.
        """
        try:
            user = User.query.filter(User.login == login).one()
        except NoResultFound:
            raise NotFound("User doesn't exist")

        token = user.generate_set_password_token()

        logger.info("Set password token generated", extra={"user": login})
        schema = UserSetPasswordTokenResponseSchema()
        return schema.dump({"login": login, "token": token})


class UserResource(Resource):
    decorators = get_limit_decorators(__qualname__)  # noqa: F821

    @requires_authorization
    @requires_capabilities(Capabilities.manage_users)
    def get(self, login):
        """
        ---
        summary: Get user information
        description: |
            Returns information about user.

            Requires `manage_users` capability.
        security:
            - bearerAuth: []
        tags:
            - user
        parameters:
            - in: path
              name: login
              schema:
                type: string
              description: User login
        responses:
            200:
                description: User information
                content:
                  application/json:
                    schema: UserItemResponseSchema
            403:
                description: When user doesn't have `manage_users` capability.
            404:
                description: When user doesn't exist.
            503:
                description: |
                    Request canceled due to database statement timeout.
        """
        obj = db.session.query(User).filter(User.login == login).first()
        if obj is None:
            raise NotFound("No such user")
        schema = UserItemResponseSchema()
        return schema.dump(obj)

    @requires_authorization
    @requires_capabilities(Capabilities.manage_users)
    def post(self, login):
        """
        ---
        summary: Create a new user
        description: |
            Creates new user account

            Requires `manage_users` capability.
        security:
            - bearerAuth: []
        tags:
            - user
        parameters:
            - in: path
              name: login
              schema:
                type: string
              description: New user login
        requestBody:
            description: User information
            content:
              application/json:
                schema: UserCreateRequestSchema
        responses:
            200:
                description: When user was created successfully
                content:
                  application/json:
                    schema: UserSuccessResponseSchema
            400:
                description: When request body is invalid
            403:
                description: When user doesn't have `manage_users` capability.
            409:
                description: When user or group with provided name already exists.
            500:
                description: |
                    When SMTP server is unavailable or not properly configured
                    on the server.
            503:
                description: |
                    Request canceled due to database statement timeout.
        """
        schema = UserCreateRequestSchema()

        obj = loads_schema(request.get_data(as_text=True), schema)

        user_login_obj = load_schema({"login": login}, UserLoginSchemaBase())

        if db.session.query(
            exists().where(User.login == user_login_obj["login"])
        ).scalar():
            raise Conflict("User exists yet")

        if db.session.query(
            exists().where(Group.name == user_login_obj["login"])
        ).scalar():
            raise Conflict("Group exists yet")

        user = User.create(
            user_login_obj["login"],
            obj["email"],
            obj["additional_info"],
            pending=False,
            feed_quality=obj["feed_quality"],
        )

        if obj["send_email"]:
            try:
                send_email_notification(
                    "register",
                    "New account registered in MWDB",
                    user.email,
                    base_url=app_config.mwdb.base_url,
                    login=user.login,
                    set_password_token=user.generate_set_password_token().decode(
                        "utf-8"
                    ),
                )
            except MailError:
                logger.exception("Can't send e-mail notification")
                raise InternalServerError(
                    "SMTP server needed to fulfill this request is"
                    " not configured or unavailable."
                )

        db.session.commit()

        user_private_group = next(
            (g for g in user.groups if g.name == user.login), None
        )
        hooks.on_created_user(user)
        if user_private_group:
            hooks.on_created_group(user_private_group)

        logger.info("User created", extra={"user": user.login})
        schema = UserSuccessResponseSchema()
        return schema.dump({"login": user.login})

    @requires_authorization
    @requires_capabilities(Capabilities.manage_users)
    def put(self, login):
        """
        ---
        summary: Update existing user
        description: |
            Updates existing user account.

            Requires `manage_users` capability.
        security:
            - bearerAuth: []
        tags:
            - user
        parameters:
            - in: path
              name: login
              schema:
                type: string
              description: User login
        requestBody:
            description: User information
            content:
              application/json:
                schema: UserUpdateRequestSchema
        responses:
            200:
                description: When user was updated successfully
                content:
                  application/json:
                    schema: UserSuccessResponseSchema
            400:
                description: When request body is invalid
            403:
                description: |
                    When user doesn't have `manage_users` capability
                    or modified user is pending.
            404:
                description: When user doesn't exist.
            503:
                description: |
                    Request canceled due to database statement timeout.
        """
        schema = UserUpdateRequestSchema()

        obj = loads_schema(request.get_data(as_text=True), schema)

        user_login_obj = load_schema({"login": login}, UserLoginSchemaBase())

        user = (
            db.session.query(User).filter(User.login == user_login_obj["login"]).first()
        )
        if user is None:
            raise NotFound("No such user")

        if user.pending:
            raise Forbidden("User is pending and need to be accepted first")

        email = obj["email"]
        if email is not None:
            user.email = email

        additional_info = obj["additional_info"]
        if additional_info is not None:
            user.additional_info = additional_info

        feed_quality = obj["feed_quality"]
        if feed_quality is not None:
            user.feed_quality = feed_quality

        disabled = obj["disabled"]
        if disabled is not None:
            if user.id == g.auth_user.id:
                raise Forbidden("You can't block yourself.")
            user.disabled = disabled
            user.reset_sessions()

        db.session.commit()
        hooks.on_updated_user(user)
        logger.info("User updated", extra=obj)

        schema = UserSuccessResponseSchema()
        return schema.dump({"login": user_login_obj["login"]})

    @requires_authorization
    @requires_capabilities(Capabilities.manage_users)
    def delete(self, login):
        """
        ---
        summary: Delete user
        description: |
            Remove user from database.

            Requires `manage_users` capability.
        security:
            - bearerAuth: []
        tags:
            - user
        parameters:
            - in: path
              name: login
              schema:
                type: string
              description: User login
        responses:
            200:
                description: When user was removed successfully
                content:
                  application/json:
                    schema: UserSuccessResponseSchema
            403:
                description: When user doesn't have `manage_users` capability.
            404:
                description: When user doesn't exist.
            503:
                description: |
                    Request canceled due to database statement timeout.
        """
        if g.auth_user.login == login:
            raise Forbidden("You can't remove yourself from the database.")
        user = db.session.query(User).filter(User.login == login).first()

        if user is None:
            raise NotFound("No such user")

        group = (db.session.query(Group).filter(Group.name == login)).first()

        db.session.delete(user)
        db.session.delete(group)
        db.session.commit()

        hooks.on_removed_user(user)
        hooks.on_removed_group(group)
        logger.info("User was deleted", extra={"user": login})

        schema = UserSuccessResponseSchema()
        return schema.dump({"login": login})


class UserProfileResource(Resource):
    decorators = get_limit_decorators(__qualname__)  # noqa: F821

    @requires_authorization
    def get(self, login):
        """
        ---
        summary: Get profile information
        description: |
            Returns information about specific user
        security:
            - bearerAuth: []
        tags:
            - user
        parameters:
            - in: path
              name: login
              schema:
                type: string
              description: User login
        responses:
            200:
                description: Returns information about specific user
                content:
                  application/json:
                    schema: UserProfileResponseSchema
            404:
                description: When user doesn't exist or is not a member of user's group
            503:
                description: |
                    Request canceled due to database statement timeout.
        """
        user_login_obj = load_schema({"login": login}, UserLoginSchemaBase())

        if g.auth_user.has_rights(Capabilities.manage_users):
            user = (
                db.session.query(User)
                .filter(User.login == user_login_obj["login"])
                .first()
            )
        else:
            user = (
                db.session.query(User)
                .join(User.memberships)
                .join(Member.group)
                .filter(Group.name != "public")
                .filter(g.auth_user.is_member(Group.id))
                .filter(User.login == user_login_obj["login"])
            ).first()
        if user is None:
            raise NotFound("User doesn't exist or is not a member of your group")

        if g.auth_user.login == user_login_obj["login"]:
            schema = UserOwnProfileResponseSchema()
        else:
            schema = UserProfileResponseSchema()
        return schema.dump(user)<|MERGE_RESOLUTION|>--- conflicted
+++ resolved
@@ -10,11 +10,8 @@
 from mwdb.core.capabilities import Capabilities
 from mwdb.core.config import app_config
 from mwdb.core.mail import MailError, send_email_notification
-<<<<<<< HEAD
+from mwdb.core.plugins import hooks
 from mwdb.core.rate_limit import get_limit_decorators
-=======
-from mwdb.core.plugins import hooks
->>>>>>> 77a9939d
 from mwdb.model import Group, Member, User, db
 from mwdb.schema.user import (
     UserCreateRequestSchema,

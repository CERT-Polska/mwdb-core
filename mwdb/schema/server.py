--- conflicted
+++ resolved
@@ -13,11 +13,8 @@
     is_karton_enabled = fields.Boolean(required=True, allow_none=False)
     is_oidc_enabled = fields.Boolean(required=True, allow_none=False)
     recaptcha_site_key = fields.Str(required=True, allow_none=True)
-<<<<<<< HEAD
     request_timeout = fields.Int(required=True, allow_none=False)
-=======
     statement_timeout = fields.Int(required=False, allow_none=True)
->>>>>>> 97c4d54f
 
 
 class ServerAdminInfoResponseSchema(Schema):

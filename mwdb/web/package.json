{
    "name": "mwdb-web",
    "version": "2.9.0",
    "private": true,
    "type": "module",
    "scripts": {
        "dev": "vite",
        "build": "vite build",
        "preview": "vite preview"
    },
    "dependencies": {
        "@fortawesome/fontawesome-svg-core": "^6.1.1",
        "@fortawesome/free-regular-svg-icons": "^6.1.1",
        "@fortawesome/free-solid-svg-icons": "^6.1.1",
        "@fortawesome/react-fontawesome": "0.1.18",
        "@hookform/resolvers": "2.9.1",
        "axios": "^0.27.2",
        "bootstrap": "4.3.1",
        "bootstrap-select": "^1.13.18",
        "d3": "^5.10.0",
        "dagre-d3": "^0.6.3",
        "diff-match-patch": "^1.0.4",
        "identicon.js": "^2.3.2",
        "jquery": "^3.3.1",
        "lodash": "^4.17.10",
        "marked": "^4.0.10",
        "mustache": "^4.2.0",
        "popper.js": "^1.16.1",
        "react": "^18.1.0",
        "react-ace": "^10.1.0",
        "react-copy-to-clipboard": "^5.1.0",
        "react-dom": "^18.1.0",
        "react-dropzone": "^14.2.1",
        "react-google-recaptcha": "^2.1.0",
        "react-hook-form": "^7.32.2",
        "react-infinite-scroller": "^1.2.6",
        "react-js-pagination": "^3.0.3",
        "react-modal": "^3.15.1",
        "react-router-dom": "^6.3.0",
        "react-toastify": "^9.1.1",
        "readable-timestamp": "^0.2.0",
        "sha1": "^1.1.1",
<<<<<<< HEAD
        "swagger-ui-react": "^4.11.1",
=======
        "swagger-ui-react": "^4.18.1",
>>>>>>> c138c014
        "yup": "0.32.11"
    },
    "devDependencies": {
        "@types/react": "^18.0.26",
        "@types/react-dom": "^18.0.9",
        "@vitejs/plugin-react": "^3.0.0",
        "dpdm": "^3.9.0",
        "prettier": "^2.4.1",
        "vite": "^4.0.0"
    },
    "browserslist": {
        "production": [
            ">0.2%",
            "not dead",
            "not op_mini all"
        ],
        "development": [
            "last 1 chrome version",
            "last 1 firefox version",
            "last 1 safari version"
        ]
    },
    "prettier": {
        "trailingComma": "es5",
        "tabWidth": 4
    },
    "eslintConfig": {
        "extends": [
            "react-app",
            "react-app/jest"
        ]
    }
}<|MERGE_RESOLUTION|>--- conflicted
+++ resolved
@@ -40,11 +40,7 @@
         "react-toastify": "^9.1.1",
         "readable-timestamp": "^0.2.0",
         "sha1": "^1.1.1",
-<<<<<<< HEAD
-        "swagger-ui-react": "^4.11.1",
-=======
         "swagger-ui-react": "^4.18.1",
->>>>>>> c138c014
         "yup": "0.32.11"
     },
     "devDependencies": {

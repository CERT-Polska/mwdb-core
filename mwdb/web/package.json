--- conflicted
+++ resolved
@@ -45,13 +45,10 @@
         "yup": "0.32.11"
     },
     "devDependencies": {
-<<<<<<< HEAD
-        "@types/identicon.js": "^2.3.1",
-=======
         "@babel/preset-env": "^7.21.4",
         "@babel/preset-react": "^7.18.6",
         "@testing-library/react": "^14.0.0",
->>>>>>> 6089ac9d
+        "@types/identicon.js": "^2.3.1",
         "@types/react": "^18.0.26",
         "@types/react-copy-to-clipboard": "^5.0.4",
         "@types/react-dom": "^18.0.9",

{
    "name": "mwdb-web",
    "version": "2.14.0",
    "private": true,
    "scripts": {
        "dev": "vite",
        "build": "vite build",
        "preview": "vite preview",
        "test": "jest",
        "lint": "tsc --watch",
        "format": "prettier --write \"src/**/*.{ts,tsx,js,jsx}\""
    },
    "dependencies": {
        "@fortawesome/fontawesome-svg-core": "^6.1.1",
        "@fortawesome/free-regular-svg-icons": "^6.1.1",
        "@fortawesome/free-solid-svg-icons": "^6.1.1",
        "@fortawesome/react-fontawesome": "0.1.18",
        "@hookform/resolvers": "2.9.1",
<<<<<<< HEAD
        "@xyflow/react": "^12.0.1",
        "axios": "^1.6.0",
=======
        "axios": "^1.7.7",
>>>>>>> 04803605
        "bootstrap": "4.3.1",
        "diff-match-patch": "^1.0.4",
        "elkjs": "^0.9.3",
        "identicon.js": "^2.3.2",
        "lodash": "^4.17.10",
        "marked": "^4.0.10",
        "mustache": "^4.2.0",
        "popper.js": "^1.16.1",
        "react": "^18.1.0",
        "react-ace": "^10.1.0",
        "react-copy-to-clipboard": "^5.1.0",
        "react-dom": "^18.1.0",
        "react-dropzone": "^14.2.1",
        "react-google-recaptcha": "^2.1.0",
        "react-hook-form": "^7.32.2",
        "react-infinite-scroller": "^1.2.6",
        "react-js-pagination": "^3.0.3",
        "react-modal": "^3.15.1",
        "react-router-dom": "^6.3.0",
        "react-select": "^5.7.2",
        "react-toastify": "^9.1.1",
        "readable-timestamp": "^0.2.0",
        "sha1": "^1.1.1",
        "swagger-ui-react": "^5.20.0",
        "typescript": "^5.0.4",
        "yup": "0.32.11"
    },
    "devDependencies": {
        "@babel/preset-env": "^7.21.4",
        "@babel/preset-react": "^7.18.6",
        "@testing-library/react": "^14.0.0",
        "@types/d3": "^7.4.0",
        "@types/dagre-d3": "^0.4.39",
        "@types/identicon.js": "^2.3.1",
        "@types/jest": "^29.5.1",
        "@types/marked": "^4.3.0",
        "@types/mustache": "^4.2.2",
        "@types/react": "^18.0.26",
        "@types/react-copy-to-clipboard": "^5.0.4",
        "@types/react-dom": "^18.0.9",
        "@types/react-google-recaptcha": "^2.1.5",
        "@types/react-infinite-scroller": "^1.2.3",
        "@types/react-js-pagination": "^3.0.4",
        "@types/react-modal": "^3.16.0",
        "@types/sha1": "^1.1.3",
        "@types/swagger-ui-react": "^4.18.0",
        "@vitejs/plugin-react": "^3.0.0",
        "babel-jest": "^29.5.0",
        "dpdm": "^3.9.0",
        "jest": "^29.5.0",
        "jest-environment-jsdom": "^29.5.0",
        "prettier": "^2.4.1",
        "react-test-renderer": "^18.2.0",
        "ts-jest": "^29.1.0",
        "ts-node": "^10.9.1",
        "vite": "^4.5.9",
        "vite-plugin-checker": "^0.5.6"
    },
    "browserslist": {
        "production": [
            ">0.2%",
            "not dead",
            "not op_mini all"
        ],
        "development": [
            "last 1 chrome version",
            "last 1 firefox version",
            "last 1 safari version"
        ]
    },
    "prettier": {
        "trailingComma": "es5",
        "tabWidth": 4
    },
    "eslintConfig": {
        "extends": [
            "react-app",
            "react-app/jest"
        ]
    }
}<|MERGE_RESOLUTION|>--- conflicted
+++ resolved
@@ -16,12 +16,8 @@
         "@fortawesome/free-solid-svg-icons": "^6.1.1",
         "@fortawesome/react-fontawesome": "0.1.18",
         "@hookform/resolvers": "2.9.1",
-<<<<<<< HEAD
+        "axios": "^1.7.7",
         "@xyflow/react": "^12.0.1",
-        "axios": "^1.6.0",
-=======
-        "axios": "^1.7.7",
->>>>>>> 04803605
         "bootstrap": "4.3.1",
         "diff-match-patch": "^1.0.4",
         "elkjs": "^0.9.3",

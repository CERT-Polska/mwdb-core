--- conflicted
+++ resolved
@@ -56,13 +56,9 @@
         "jest": "^29.5.0",
         "jest-environment-jsdom": "^29.5.0",
         "prettier": "^2.4.1",
-<<<<<<< HEAD
         "react-test-renderer": "^18.2.0",
-        "vite": "^4.0.0"
-=======
         "vite": "^4.0.0",
         "vite-plugin-checker": "^0.5.6"
->>>>>>> 11566777
     },
     "browserslist": {
         "production": [

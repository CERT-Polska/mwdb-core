--- conflicted
+++ resolved
@@ -216,7 +216,6 @@
                 path="/attributes/new"
                 component={AttributeDefine}
             />
-<<<<<<< HEAD
             <AuthenticatedRoute
                 exact
                 path="/remote/:remote"
@@ -252,13 +251,10 @@
                 path="/remote/:remote/search"
                 component={RemoteSearch}
             />
-            <Extension ident="routes" />
-=======
             {fromPlugin("routes")}
             <Route>
                 <Redirect to="/" />
             </Route>
->>>>>>> 1d72dc36
         </Switch>
     ) : (
         []

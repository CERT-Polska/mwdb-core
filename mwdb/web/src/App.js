import React, { useContext } from "react";
import {
    Routes,
    Route,
    Navigate,
    useLocation,
    useParams,
} from "react-router-dom";

import About from "./components/About";
import Navigation from "./components/Navigation";
import RecentConfigs from "./components/RecentConfigs";
import RecentSamples from "./components/RecentSamples";
import ConfigStats from "./components/ConfigStats";
import RecentBlobs from "./components/RecentBlobs";
import ShowSample from "./components/ShowSample";
import ShowConfig from "./components/ShowConfig";
import ShowTextBlob from "./components/ShowTextBlob";
import DiffTextBlob from "./components/DiffTextBlob";
import UploadWithTimeout from "./components/Upload";
import UserLogin from "./components/UserLogin";
import UserRegister from "./components/UserRegister";
import UserSetPassword from "./components/UserSetPassword";
import Search from "./components/Search";
import RelationsPlot from "./components/RelationsPlot";
import UserPasswordRecover from "./components/UserPasswordRecover";
import Docs from "./components/Docs";
import RemoteViews from "./components/Remote/RemoteViews";
import ProfileView from "./components/Profile/ProfileView";
import SettingsView from "./components/Settings/SettingsView";

import ProfileDetails from "./components/Profile/Views/ProfileDetails";
import ProfileGroup from "./components/Profile/Views/ProfileGroup";
import ProfileGroupMembers from "./components/Profile/Views/ProfileGroupMembers";
import ProfileGroups from "./components/Profile/Views/ProfileGroups";
import ProfileCapabilities from "./components/Profile/Views/ProfileCapabilities";
import ProfileAPIKeys from "./components/Profile/Views/ProfileAPIKeys";
import ProfileResetPassword from "./components/Profile/Views/ProfileResetPassword";
import ProfileOAuth from "./components/Profile/Views/ProfileOAuth";

import { OAuthLogin, OAuthAuthorize } from "./components/OAuth";

<<<<<<< HEAD
import SettingsOverview from "./components/Settings/Views/SettingsOverview";
import UsersPendingList from "./components/Settings/Views/UsersPendingList";
import UsersList from "./components/Settings/Views/UsersList";
import UserCreate from "./components/Settings/Views/UserCreate";
import UserView from "./components/Settings/Views/UserView";
import GroupCreate from "./components/Settings/Views/GroupCreate";
import GroupView from "./components/Settings/Views/GroupView";
import GroupsList from "./components/Settings/Views/GroupsList";
import AccessControl from "./components/Settings/Views/AccessControl";
import OAuthListProviders from "./components/Settings/Views/OAuthListProviders";
import OAuthRegister from "./components/Settings/Views/OAuthRegister";
import OAuthProvider from "./components/Settings/Views/OAuthProvider";
import AttributesList from "./components/Settings/Views/AttributesList";
import AttributeCreate from "./components/Settings/Views/AttributeCreate";
import AttributeView from "./components/Settings/Views/AttributeView";

import { library } from "@fortawesome/fontawesome-svg-core";
import {
    faTimes,
    faUpload,
    faDownload,
    faPlus,
    faMinus,
    faRandom,
    faExchangeAlt,
    faBan,
    faSearch,
    faToggleOn,
    faToggleOff,
    faSort,
    faSortUp,
    faSortDown,
    faProjectDiagram,
    faFile,
    faFileImage,
    faFilePdf,
    faFingerprint,
    faBoxes,
    faTrash,
    faCopy,
    faThumbtack,
    faStar,
    faEdit,
    faSave,
    faLock,
    faLockOpen,
} from "@fortawesome/free-solid-svg-icons";
import { faStar as farStar } from "@fortawesome/free-regular-svg-icons";

import { Capability } from "@mwdb-web/commons/auth";
=======
import { AuthContext, Capability } from "@mwdb-web/commons/auth";
>>>>>>> 8e5e21bb
import { ConfigContext } from "@mwdb-web/commons/config";
import { fromPlugin, Extendable } from "@mwdb-web/commons/extensions";
import {
    ErrorBoundary,
    RequiresAuth,
    RequiresCapability,
} from "@mwdb-web/commons/ui";
import { AttributeDetails } from "./components/Settings/Views/AttributeDetails";
import { AttributesPermissions } from "./components/Settings/Views/AttributePermissions";
import GroupDetails from "./components/Settings/Views/GroupDetails";
import GroupCapabilities from "./components/Settings/Views/GroupCapabilities";
import GroupMembers from "./components/Settings/Views/GroupMembers";
import UserDetails from "./components/Settings/Views/UserDetails";
import UserResetPassword from "./components/Settings/Views/UserResetPassword";
import UserSingleGroups from "./components/Settings/Views/UserSingleGroups";
import UserCapabilities from "./components/Settings/Views/UserCapabilities";
import UserAPIKeys from "./components/Settings/Views/UserAPIKeys";
import { AttributeEditTemplate } from "./components/Settings/Views/AttributeEditTemplate";

<<<<<<< HEAD
library.add(faTimes);
library.add(faUpload);
library.add(faDownload);
library.add(faPlus);
library.add(faMinus);
library.add(faRandom);
library.add(faExchangeAlt);
library.add(faBan);
library.add(faSearch);
library.add(faToggleOn);
library.add(faToggleOff);
library.add(faSort);
library.add(faSortUp);
library.add(faSortDown);
library.add(faProjectDiagram);
library.add(faFile);
library.add(faFileImage);
library.add(faFilePdf);
library.add(faFingerprint);
library.add(faBoxes);
library.add(faTrash);
library.add(faCopy);
library.add(faThumbtack);
library.add(faStar);
library.add(farStar);
library.add(faEdit);
library.add(faSave);
library.add(faLock);
library.add(faLockOpen);

function NavigateFor404() {
    /**
     * Fallback route for unknown routes
     */
=======
function DefaultRoute() {
>>>>>>> 8e5e21bb
    const location = useLocation();
    return (
        <Navigate
            to="/"
            state={{
                error: `Location '${location.pathname}' doesn't exist`,
            }}
        />
    );
}

function SampleRouteFallback() {
    /**
     * Fallback route for legacy /sample/:hash route
     */
    const { hash } = useParams();
    return <Navigate to={`/file/${hash}`} />;
}

function AppRoutes() {
    const {
        config: { is_registration_enabled: isRegistrationEnabled },
    } = useContext(ConfigContext);
    return (
        <Routes>
            <Route path="login" element={<UserLogin />} />
            {isRegistrationEnabled ? (
                <Route path="register" element={<UserRegister />} />
            ) : (
                []
            )}
            <Route path="recover_password" element={<UserPasswordRecover />} />
            <Route path="setpasswd/:token" element={<UserSetPassword />} />
            <Route path="oauth/login" element={<OAuthLogin />} />
            <Route path="oauth/callback" element={<OAuthAuthorize />} />
            <Route element={<RequiresAuth />}>
                <Route path="/" element={<RecentSamples />} />
                <Route path="configs" element={<RecentConfigs />} />
                <Route path="blobs" element={<RecentBlobs />} />
                <Route path="search" element={<Search />} />
                <Route
                    path="upload"
                    element={
                        <RequiresCapability capability={Capability.addingFiles}>
                            <UploadWithTimeout />
                        </RequiresCapability>
                    }
                />
                <Route path="configs/stats" element={<ConfigStats />} />
                <Route path="about" element={<About />} />
                <Route path="docs" element={<Docs />} />
                <Route
                    path="sample/:hash/*"
                    element={<SampleRouteFallback />}
                />
                <Route path="file/:hash/*" element={<ShowSample />} />
                <Route path="config/:hash/*" element={<ShowConfig />} />
                <Route path="blob/:hash/*" element={<ShowTextBlob />} />
                <Route path="profile" element={<ProfileView />}>
                    <Route index element={<ProfileDetails />} />
                    <Route path="user/:user" element={<ProfileDetails />} />
                    <Route path="group/:group" element={<ProfileGroup />} />
                    <Route
                        path="group/:group/members"
                        element={<ProfileGroupMembers />}
                    />
                    <Route path="groups" element={<ProfileGroups />} />
                    <Route
                        path="capabilities"
                        element={<ProfileCapabilities />}
                    />
                    <Route path="api-keys" element={<ProfileAPIKeys />} />
                    <Route
                        path="reset-password"
                        element={<ProfileResetPassword />}
                    />
                    <Route path="oauth" element={<ProfileOAuth />} />
                </Route>
                <Route
                    path="diff/:current/:previous"
                    element={<DiffTextBlob />}
                />
                <Route path="relations" element={<RelationsPlot />} />
                <Route path="remote/:remote" element={<RemoteViews />}>
                    <Route index element={<RecentSamples />} />
                    <Route path="configs" element={<RecentConfigs />} />
                    <Route path="blobs" element={<RecentBlobs />} />
                    <Route path="search" element={<Search />} />
                    <Route path="file/:hash/*" element={<ShowSample />} />
                    <Route path="config/:hash/*" element={<ShowConfig />} />
                    <Route path="blob/:hash/*" element={<ShowTextBlob />} />
                    <Route
                        path="diff/:current/:previous"
                        element={<DiffTextBlob />}
                    />
                </Route>
                <Route
                    path="settings"
                    element={
                        <RequiresCapability capability={Capability.manageUsers}>
                            <SettingsView />
                        </RequiresCapability>
                    }
                >
                    <Route index element={<SettingsOverview />} />
                    <Route path="pending" element={<UsersPendingList />} />
                    <Route path="users" element={<UsersList />} />
                    <Route path="user/new" element={<UserCreate />} />
                    <Route path="user/:login" element={<UserView />}>
                        <Route index element={<UserDetails />} />
                        <Route
                            path="capabilities"
                            element={<UserCapabilities />}
                        />
                        <Route path="api-keys" element={<UserAPIKeys />} />
                        <Route
                            path="password"
                            element={<UserResetPassword />}
                        />
                        <Route path="groups" element={<UserSingleGroups />} />
                    </Route>
                    <Route path="groups" element={<GroupsList />} />
                    <Route path="group/new" element={<GroupCreate />} />
                    <Route path="group/:name" element={<GroupView />}>
                        <Route index element={<GroupDetails />} />
                        <Route
                            path="capabilities"
                            element={<GroupCapabilities />}
                        />
                        <Route path="members" element={<GroupMembers />} />
                    </Route>
                    <Route path="capabilities" element={<AccessControl />} />
                    <Route path="oauth" element={<OAuthListProviders />} />
                    <Route path="oauth/register" element={<OAuthRegister />} />
                    <Route path="oauth/:name" element={<OAuthProvider />} />
                    <Route path="attributes" element={<AttributesList />} />
                    <Route path="attribute/new" element={<AttributeCreate />} />
                    <Route
                        path="attribute/:attributeKey"
                        element={<AttributeView />}
                    >
                        <Route index element={<AttributeDetails />} />
                        <Route
                            path="permissions"
                            element={<AttributesPermissions />}
                        />
                        <Route
                            path="edit-template"
                            element={<AttributeEditTemplate />}
                        />
                    </Route>
                </Route>
                {fromPlugin("protectedRoutes")}
            </Route>
            {fromPlugin("routes")}
            <Route path="*" element={<NavigateFor404 />} />
        </Routes>
    );
}

export default function App() {
    const config = useContext(ConfigContext);
    return (
        <div className="App">
            <Navigation />
            <div className="content">
                <ErrorBoundary error={config.error}>
                    <Extendable ident="main">
                        {config.isReady ? <AppRoutes /> : []}
                    </Extendable>
                </ErrorBoundary>
            </div>
        </div>
    );
}<|MERGE_RESOLUTION|>--- conflicted
+++ resolved
@@ -40,7 +40,6 @@
 
 import { OAuthLogin, OAuthAuthorize } from "./components/OAuth";
 
-<<<<<<< HEAD
 import SettingsOverview from "./components/Settings/Views/SettingsOverview";
 import UsersPendingList from "./components/Settings/Views/UsersPendingList";
 import UsersList from "./components/Settings/Views/UsersList";
@@ -56,51 +55,6 @@
 import AttributesList from "./components/Settings/Views/AttributesList";
 import AttributeCreate from "./components/Settings/Views/AttributeCreate";
 import AttributeView from "./components/Settings/Views/AttributeView";
-
-import { library } from "@fortawesome/fontawesome-svg-core";
-import {
-    faTimes,
-    faUpload,
-    faDownload,
-    faPlus,
-    faMinus,
-    faRandom,
-    faExchangeAlt,
-    faBan,
-    faSearch,
-    faToggleOn,
-    faToggleOff,
-    faSort,
-    faSortUp,
-    faSortDown,
-    faProjectDiagram,
-    faFile,
-    faFileImage,
-    faFilePdf,
-    faFingerprint,
-    faBoxes,
-    faTrash,
-    faCopy,
-    faThumbtack,
-    faStar,
-    faEdit,
-    faSave,
-    faLock,
-    faLockOpen,
-} from "@fortawesome/free-solid-svg-icons";
-import { faStar as farStar } from "@fortawesome/free-regular-svg-icons";
-
-import { Capability } from "@mwdb-web/commons/auth";
-=======
-import { AuthContext, Capability } from "@mwdb-web/commons/auth";
->>>>>>> 8e5e21bb
-import { ConfigContext } from "@mwdb-web/commons/config";
-import { fromPlugin, Extendable } from "@mwdb-web/commons/extensions";
-import {
-    ErrorBoundary,
-    RequiresAuth,
-    RequiresCapability,
-} from "@mwdb-web/commons/ui";
 import { AttributeDetails } from "./components/Settings/Views/AttributeDetails";
 import { AttributesPermissions } from "./components/Settings/Views/AttributePermissions";
 import GroupDetails from "./components/Settings/Views/GroupDetails";
@@ -113,44 +67,19 @@
 import UserAPIKeys from "./components/Settings/Views/UserAPIKeys";
 import { AttributeEditTemplate } from "./components/Settings/Views/AttributeEditTemplate";
 
-<<<<<<< HEAD
-library.add(faTimes);
-library.add(faUpload);
-library.add(faDownload);
-library.add(faPlus);
-library.add(faMinus);
-library.add(faRandom);
-library.add(faExchangeAlt);
-library.add(faBan);
-library.add(faSearch);
-library.add(faToggleOn);
-library.add(faToggleOff);
-library.add(faSort);
-library.add(faSortUp);
-library.add(faSortDown);
-library.add(faProjectDiagram);
-library.add(faFile);
-library.add(faFileImage);
-library.add(faFilePdf);
-library.add(faFingerprint);
-library.add(faBoxes);
-library.add(faTrash);
-library.add(faCopy);
-library.add(faThumbtack);
-library.add(faStar);
-library.add(farStar);
-library.add(faEdit);
-library.add(faSave);
-library.add(faLock);
-library.add(faLockOpen);
+import { Capability } from "@mwdb-web/commons/auth";
+import { ConfigContext } from "@mwdb-web/commons/config";
+import { fromPlugin, Extendable } from "@mwdb-web/commons/extensions";
+import {
+    ErrorBoundary,
+    RequiresAuth,
+    RequiresCapability,
+} from "@mwdb-web/commons/ui";
 
 function NavigateFor404() {
     /**
      * Fallback route for unknown routes
      */
-=======
-function DefaultRoute() {
->>>>>>> 8e5e21bb
     const location = useLocation();
     return (
         <Navigate

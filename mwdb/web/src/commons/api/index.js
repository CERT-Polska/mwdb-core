--- conflicted
+++ resolved
@@ -62,17 +62,10 @@
     return axios.post("/auth/recover_password", {login, email, recaptcha})
 }
 
-<<<<<<< HEAD
-function authProfile() {
-    return axios.get("/auth/profile")
-}
-
 function authGroups() {
     return axios.get("/auth/groups")
 }
 
-=======
->>>>>>> abfadec4
 function apiKeyGetToken(key_id) {
     return axios.get(`/api_key/${key_id}`)
 }
@@ -316,11 +309,7 @@
     getServerDocs,
     getServerInfo,
     authLogin,
-<<<<<<< HEAD
-    authProfile,
     authGroups,
-=======
->>>>>>> abfadec4
     authRefresh,
     authSetPassword,
     authRequestPasswordChange,

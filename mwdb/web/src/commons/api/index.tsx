--- conflicted
+++ resolved
@@ -573,14 +573,7 @@
     });
 }
 
-<<<<<<< HEAD
-function downloadFile(
-    id: number | string,
-    obfuscate: number = 0
-): DownloadFileResponse {
-=======
 function downloadFile(id: string, obfuscate: number = 0): DownloadFileResponse {
->>>>>>> 8e641288
     return axios.get(`/file/${id}/download?obfuscate=${obfuscate}`, {
         responseType: "arraybuffer",
         responseEncoding: "binary",
@@ -737,11 +730,7 @@
 
 function downloadRemoteFile(
     remote: string,
-<<<<<<< HEAD
-    id: number | string
-=======
     id: string
->>>>>>> 8e641288
 ): DownloadRemoteFileResponse {
     return axios.get(`/remote/${remote}/api/file/${id}/download`, {
         responseType: "arraybuffer",

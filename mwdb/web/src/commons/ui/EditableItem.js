import React, { useState } from "react";
import { FontAwesomeIcon } from "@fortawesome/react-fontawesome";
<<<<<<< HEAD
import { faTimes, faEdit, faSave } from "@fortawesome/free-solid-svg-icons";
=======
import { Link } from "react-router-dom";
>>>>>>> eaa53791

function EditButton({ onClick }) {
    return (
        <button
            className="float-right align-middle btn shadow-none"
            style={{ cursor: "pointer" }}
            type="button"
            onClick={onClick}
        >
            <small className="text-muted">Edit </small>
            <FontAwesomeIcon icon="edit" />
        </button>
    );
}

export function EditableItem({
    name,
    type,
    selective,
    badge,
    children,
    defaultValue,
    onSubmit,
    masked,
    ...props
}) {
    const [value, setValue] = useState(defaultValue);
    const [edit, setEdit] = useState(false);

    return (
        <form
            onSubmit={(ev) => {
                ev.preventDefault();
                onSubmit({ [name]: value });
                setEdit(false);
            }}
        >
            {edit ? (
                <div className="input-group">
                    {selective ? (
                        <select
                            className="form-control"
                            value={value}
                            name={name}
                            onChange={(ev) => setValue(ev.target.value)}
                            {...props}
                        >
                            {children}
                        </select>
                    ) : (
                        <input
                            type={type || "text"}
                            name={name}
                            className="form-control"
                            value={value}
                            onChange={(ev) => setValue(ev.target.value)}
                            {...props}
                        />
                    )}
                    <div className="input-group-append">
                        <button
                            className="btn btn-outline-success"
                            type="submit"
                        >
                            <small>Save </small>
                            <FontAwesomeIcon icon={faSave} />
                        </button>
                        <button
                            className="btn btn-outline-danger"
                            type="button"
                            onClick={() => {
                                setValue(defaultValue);
                                setEdit(false);
                            }}
                        >
                            <small>Cancel </small>
                            <FontAwesomeIcon icon={faTimes} />
                        </button>
                    </div>
                </div>
            ) : (
                <div>
                    <span
                        className={
                            badge
                                ? "badge badge-secondary align-middle"
                                : "align-middle"
                        }
                    >
                        {masked ? (
                            <span>{"•".repeat(defaultValue.length)}</span>
                        ) : (
                            <span>{defaultValue}</span>
                        )}
                    </span>
                    <EditButton
                        onClick={(ev) => {
                            ev.preventDefault();
                            setValue(defaultValue);
                            setEdit(true);
                        }}
<<<<<<< HEAD
                    >
                        <small className="text-muted">Edit </small>
                        <FontAwesomeIcon icon={faEdit} />
                    </button>
=======
                    />
>>>>>>> eaa53791
                </div>
            )}
        </form>
    );
}

export function PseudoEditableItem({ children, editLocation }) {
    /*
     Looks the same as regular editable item, but Edit button redirects to the
     separate editing view
     */
    return (
        <div>
            <span className="align-middle">{children}</span>
            <Link to={editLocation}>
                <EditButton />
            </Link>
        </div>
    );
}<|MERGE_RESOLUTION|>--- conflicted
+++ resolved
@@ -1,10 +1,7 @@
 import React, { useState } from "react";
+import { Link } from "react-router-dom";
 import { FontAwesomeIcon } from "@fortawesome/react-fontawesome";
-<<<<<<< HEAD
 import { faTimes, faEdit, faSave } from "@fortawesome/free-solid-svg-icons";
-=======
-import { Link } from "react-router-dom";
->>>>>>> eaa53791
 
 function EditButton({ onClick }) {
     return (
@@ -15,7 +12,7 @@
             onClick={onClick}
         >
             <small className="text-muted">Edit </small>
-            <FontAwesomeIcon icon="edit" />
+            <FontAwesomeIcon icon={faEdit} />
         </button>
     );
 }
@@ -106,14 +103,7 @@
                             setValue(defaultValue);
                             setEdit(true);
                         }}
-<<<<<<< HEAD
-                    >
-                        <small className="text-muted">Edit </small>
-                        <FontAwesomeIcon icon={faEdit} />
-                    </button>
-=======
                     />
->>>>>>> eaa53791
                 </div>
             )}
         </form>

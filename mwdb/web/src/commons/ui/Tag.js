--- conflicted
+++ resolved
@@ -34,7 +34,6 @@
     return "danger";
 }
 
-<<<<<<< HEAD
 export function Tag({
     tag,
     searchEndpoint,
@@ -66,7 +65,7 @@
                         onClick={(ev) => tagRemove(ev, tag)}
                     >
                         <FontAwesomeIcon
-                            icon={filterable ? "ban" : "times"}
+                            icon={filterable ? faBan : faTimes}
                             pull="right"
                             size="1x"
                         />
@@ -75,59 +74,6 @@
             </span>
         </div>
     );
-=======
-export class Tag extends Component {
-    static defaultProps = {
-        searchable: true,
-    };
-    render() {
-        let badgeStyle = getStyleForTag(this.props.tag);
-        return (
-            <div className="tag">
-                <span
-                    className={"d-flex badge badge-" + badgeStyle}
-                    onMouseEnter={this.onMouseEnter}
-                    onMouseLeave={this.onMouseLeave}
-                >
-                    {this.props.searchable ? (
-                        <Link
-                            to={makeSearchLink(
-                                "tag",
-                                this.props.tag,
-                                false,
-                                this.props.searchEndpoint
-                            )}
-                            className="tag-link"
-                            onClick={(ev) =>
-                                this.props.tagClick &&
-                                this.props.tagClick(ev, this.props.tag)
-                            }
-                        >
-                            {this.props.tag}
-                        </Link>
-                    ) : (
-                        <span>{this.props.tag}</span>
-                    )}
-                    {(this.props.deletable || this.props.filterable) && (
-                        <a
-                            className="tag-link"
-                            href="#tag"
-                            onClick={(ev) =>
-                                this.props.tagRemove(ev, this.props.tag)
-                            }
-                        >
-                            <FontAwesomeIcon
-                                icon={this.props.filterable ? faBan : faTimes}
-                                pull="right"
-                                size="1x"
-                            />
-                        </a>
-                    )}
-                </span>
-            </div>
-        );
-    }
->>>>>>> 958678d0
 }
 
 export function TagList({ tags, ...props }) {

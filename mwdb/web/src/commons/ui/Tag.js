--- conflicted
+++ resolved
@@ -34,58 +34,6 @@
     return "danger";
 }
 
-<<<<<<< HEAD
-export class Tag extends Component {
-    static defaultProps = {
-        searchable: true,
-    };
-    render() {
-        let badgeStyle = getStyleForTag(this.props.tag);
-        return (
-            <div className="tag">
-                <span
-                    className={"d-flex badge badge-" + badgeStyle}
-                    onMouseEnter={this.onMouseEnter}
-                    onMouseLeave={this.onMouseLeave}
-                >
-                    {this.props.searchable ? (
-                        <Link
-                            to={makeSearchLink({
-                                field: "tag",
-                                value: this.props.tag,
-                                pathname: this.props.searchEndpoint,
-                            })}
-                            className="tag-link"
-                            onClick={(ev) =>
-                                this.props.tagClick &&
-                                this.props.tagClick(ev, this.props.tag)
-                            }
-                        >
-                            {this.props.tag}
-                        </Link>
-                    ) : (
-                        <span>{this.props.tag}</span>
-                    )}
-                    {(this.props.deletable || this.props.filterable) && (
-                        <a
-                            className="tag-link"
-                            href="#tag"
-                            onClick={(ev) =>
-                                this.props.tagRemove(ev, this.props.tag)
-                            }
-                        >
-                            <FontAwesomeIcon
-                                icon={this.props.filterable ? "ban" : "times"}
-                                pull="right"
-                                size="1x"
-                            />
-                        </a>
-                    )}
-                </span>
-            </div>
-        );
-    }
-=======
 export function Tag({
     tag,
     searchEndpoint,
@@ -101,7 +49,11 @@
             <span className={`d-flex badge badge-${badgeStyle}`}>
                 {searchable ? (
                     <Link
-                        to={makeSearchLink("tag", tag, false, searchEndpoint)}
+                        to={makeSearchLink({
+                            field: "tag",
+                            value: tag,
+                            pathname: searchEndpoint,
+                        })}
                         className="tag-link"
                         onClick={(ev) => tagClick && tagClick(ev, tag)}
                     >
@@ -126,7 +78,6 @@
             </span>
         </div>
     );
->>>>>>> 8e5e21bb
 }
 
 export function TagList({ tags, ...props }) {

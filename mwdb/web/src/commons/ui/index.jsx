--- conflicted
+++ resolved
@@ -21,11 +21,8 @@
 export { default as ActionCopyToClipboard } from "./ActionCopyToClipboard";
 export { RequiresAuth, RequiresCapability } from "./RequiresAuth";
 export { default as FormError } from "./FormError";
-<<<<<<< HEAD
-=======
 export { default as Label } from "./Label";
 export { default as LoadingSpinner } from "./LoadingSpinner";
->>>>>>> 6089ac9d
 
 export { Tag, TagList, getStyleForTag } from "./Tag";
 export {

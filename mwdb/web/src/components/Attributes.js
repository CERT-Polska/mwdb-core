--- conflicted
+++ resolved
@@ -2,7 +2,6 @@
 import AttributesAddModal from "./AttributesAddModal";
 import { FontAwesomeIcon } from "@fortawesome/react-fontawesome";
 
-import api from "@mwdb-web/commons/api";
 import { APIContext } from "@mwdb-web/commons/api/context";
 import { AuthContext } from "@mwdb-web/commons/auth";
 import { ObjectContext } from "@mwdb-web/commons/context";
@@ -20,6 +19,7 @@
 }
 
 function DefaultAttributeRenderer(props) {
+    const api = useContext(APIContext);
     const auth = useContext(AuthContext);
     const context = useContext(ObjectContext);
 
@@ -128,6 +128,7 @@
 }
 
 function ObjectAttributes(props) {
+    const api = useContext(APIContext);
     const context = useContext(ObjectContext);
 
     const [attributes, setAttributes] = useState([]);
@@ -135,13 +136,7 @@
     async function updateAttributes() {
         if (typeof context.object.id === "undefined") return;
         try {
-<<<<<<< HEAD
-            let response = await this.props.api.getObjectMetakeys(
-                this.props.object.id
-            );
-=======
             let response = await api.getObjectMetakeys(context.object.id);
->>>>>>> 61462955
             let aggregated = response.data.metakeys.reduce((agg, m) => {
                 let label = m.label || m.key;
                 return {
@@ -157,19 +152,9 @@
 
     async function addAttribute(key, value) {
         try {
-<<<<<<< HEAD
-            await this.props.api.addObjectMetakey(
-                this.props.object.id,
-                key,
-                value
-            );
-            await this.updateAttributes();
-            this.props.onRequestModalClose();
-=======
             await api.addObjectMetakey(context.object.id, key, value);
             await updateAttributes();
             props.onRequestModalClose();
->>>>>>> 61462955
         } catch (error) {
             context.setObjectError(error);
         }
@@ -225,10 +210,4 @@
     );
 }
 
-function ConnectedObjectAttributes(props) {
-    let auth = useContext(AuthContext);
-    let api = useContext(APIContext);
-    return <ObjectAttributes {...props} auth={auth} api={api} />;
-}
-
-export default ConnectedObjectAttributes;+export default ObjectAttributes;
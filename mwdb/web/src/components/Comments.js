<<<<<<< HEAD
import React, {useState, useContext, useEffect, useCallback} from 'react';
=======
import React, { Component, useContext } from 'react';
>>>>>>> 2b562b73
import readableTime from 'readable-timestamp';
import Pagination from "react-js-pagination";

import _ from 'lodash';

import api from "@mwdb-web/commons/api";
import { AuthContext } from "@mwdb-web/commons/auth";
import { ObjectContext } from "@mwdb-web/commons/context";
import { Identicon, ConfirmationModal } from "@mwdb-web/commons/ui";


function Comment(props) {
    return (
        <li className="media" style={{wordBreak: "break-all"}}>
            <div className="align-self-center mr-3">
                <Identicon data={props.author} size="45" />
            </div>
            <div className="media-body" >
                <h4 className="media-heading user_name">{props.author}</h4>
                <span>
                {
                    _.flatMap(props.comment.split("\n"),
                            (value, index, array) =>
                                array.length - 1 !== index
                                ? [value, <br/>]
                                : value)
                }
                </span>
                <p>
                    {
                        props.removeComment &&
                        <button className="btn btn-link p-0 remove-comment-link"
                                onClick={() => props.removeComment(props.id)}>Remove</button>
                    }
                </p>
            </div>
            <p className="float-right">
                <small>{readableTime(new Date(props.timestamp))}</small>
            </p>
        </li>
    );
}

function CommentList(props) {
    const commentNodes = props.data
        .map((comment, index) => (
            <Comment id={comment.id}
                     comment={comment.comment}
                     author={comment.author}
                     timestamp={comment.timestamp}
                     removeComment={props.removeComment}
                     key={index}
            />
        ));
    return (
        <div className="commentList">
            {
                commentNodes.length > 0 ? (
                    <ul className="list-group list-group-flush">
                        {commentNodes}
                    </ul>
                    ) : (
                        <div className="text-muted">No comments to display</div>
                )
            }
        </div>
    );
}

function CommentForm(props) {
    const [text, setText] = useState("")

    function submitForm(){
        props.submitComment(text);
        setText("");
    }

    return (
        <form className="commentForm"
              onSubmit={
                  (ev) => {
                      ev.preventDefault();
                      submitForm();
                  }
              }>
            <div className="input-group">
                <textarea className="form-control" placeholder="Say something..."
                          value={text}
                          onChange={ev => setText(ev.target.value)}
                          onKeyDown={evt => evt.ctrlKey && evt.keyCode === 13 && submitForm()}/>
                <div className="input-group-append">
                    <input className="btn btn-outline-primary" type="submit" value="Post" />
                </div>
            </div>
            <div className="form-hint">Press Ctrl+Enter to send comment</div>
        </form>
    );
}

function CommentBox(props) {
    const context = useContext(ObjectContext);
    const itemsCountPerPage = 5;
    const [comments, setComments] = useState([])
    const [activePage, setActivePage] = useState(1)
    const [isDeleteModalOpen, setDeleteModalOpen] = useState(false);
    const [commentToRemove, setCommentToRemove] = useState("")

    async function updateComments() {
        try {
            let response = await api.getObjectComments(context.object.id)
            setComments(response.data);
        } catch(error) {
            context.setObjectError(error);
        }
    }

    async function submitComment(comment) {
        if (comment) {
            try {
                await api.addObjectComment(context.object.id, comment)
                updateComments();
            } catch(error) {
                context.setObjectError(error);
            }
        }
    }

    async function removeComment(comment_id) {
        try {
            await api.removeObjectComment(context.object.id, comment_id)
            updateComments();
        } catch(error) {
            context.setObjectError(error);
        } finally {
            setDeleteModalOpen(false)
        }
    }

    function handleRemoveComment(comment_id) {
        setDeleteModalOpen(true)
        setCommentToRemove(comment_id)
    }

    const getComments = useCallback(updateComments, [])

    useEffect(() => {
        getComments();
    }, [getComments])

    return (
        <div className="card card-default">
            <ConfirmationModal isOpen={isDeleteModalOpen}
                               onRequestClose={() => setDeleteModalOpen(false)}
                               onConfirm={() => {removeComment(commentToRemove)}}
                               message="Remove the comment?"
                               confirmText="Remove"/>
            <div className="card-header">Comments</div>
            <div className="card-body">
                <CommentList
                    removeComment={props.canRemoveComments ? handleRemoveComment : null}
                    data={comments
                    .sort(function (a, b) {
                        return new Date(b.timestamp) - new Date(a.timestamp);
                    })
                    .slice((activePage-1)*itemsCountPerPage, itemsCountPerPage*activePage)} />

            </div>
            {
                comments.length > itemsCountPerPage &&
                <Pagination activePage={activePage}
                            itemsCountPerPage={itemsCountPerPage} totalItemsCount={comments.length}
                            pageRangeDisplayed={5} onChange={setActivePage}
                            itemClass="page-item" linkClass="page-link"/>
            }
            {
                props.canAddComments &&
                <CommentForm submitComment={submitComment} />
            }
        </div>
    );
}

function ConnectedCommentBox(props) {
    // TODO: Use AuthContext in CommentBox while rewriting to React Hooks
    const auth = useContext(AuthContext);
    const canRemoveComments = auth.hasCapability("removing_comments");
    const canAddComments = auth.hasCapability("adding_comments");
    return <CommentBox {...{
        canRemoveComments,
        canAddComments,
        ...props
    }}/>
}

export default ConnectedCommentBox;<|MERGE_RESOLUTION|>--- conflicted
+++ resolved
@@ -1,8 +1,4 @@
-<<<<<<< HEAD
-import React, {useState, useContext, useEffect, useCallback} from 'react';
-=======
-import React, { Component, useContext } from 'react';
->>>>>>> 2b562b73
+import React, { useState, useContext, useEffect, useCallback } from 'react';
 import readableTime from 'readable-timestamp';
 import Pagination from "react-js-pagination";
 
@@ -102,9 +98,14 @@
     );
 }
 
-function CommentBox(props) {
+function CommentBox() {
+    const auth = useContext(AuthContext);
     const context = useContext(ObjectContext);
     const itemsCountPerPage = 5;
+
+    const canRemoveComments = auth.hasCapability("removing_comments");
+    const canAddComments = auth.hasCapability("adding_comments");
+
     const [comments, setComments] = useState([])
     const [activePage, setActivePage] = useState(1)
     const [isDeleteModalOpen, setDeleteModalOpen] = useState(false);
@@ -162,7 +163,7 @@
             <div className="card-header">Comments</div>
             <div className="card-body">
                 <CommentList
-                    removeComment={props.canRemoveComments ? handleRemoveComment : null}
+                    removeComment={canRemoveComments ? handleRemoveComment : null}
                     data={comments
                     .sort(function (a, b) {
                         return new Date(b.timestamp) - new Date(a.timestamp);
@@ -178,23 +179,11 @@
                             itemClass="page-item" linkClass="page-link"/>
             }
             {
-                props.canAddComments &&
+                canAddComments &&
                 <CommentForm submitComment={submitComment} />
             }
         </div>
     );
 }
 
-function ConnectedCommentBox(props) {
-    // TODO: Use AuthContext in CommentBox while rewriting to React Hooks
-    const auth = useContext(AuthContext);
-    const canRemoveComments = auth.hasCapability("removing_comments");
-    const canAddComments = auth.hasCapability("adding_comments");
-    return <CommentBox {...{
-        canRemoveComments,
-        canAddComments,
-        ...props
-    }}/>
-}
-
-export default ConnectedCommentBox;+export default CommentBox;
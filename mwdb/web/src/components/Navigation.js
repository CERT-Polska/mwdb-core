import React, {useContext, useEffect, useState} from 'react';
import { Link } from 'react-router-dom';

import { faFile, faTable, faScroll, faUpload } from "@fortawesome/free-solid-svg-icons";
import { FontAwesomeIcon } from "@fortawesome/react-fontawesome";

import api from "@mwdb-web/commons/api";
import { AuthContext } from "@mwdb-web/commons/auth";
import { ConfigContext } from "@mwdb-web/commons/config";
import { fromPlugin, Extendable } from "@mwdb-web/commons/extensions";
import { NavDropdown } from '@mwdb-web/commons/ui';

<<<<<<< HEAD
import logo from "../assets/logo.png"
=======
import { faFile, faTable, faScroll, faUpload, faGlobe} from "@fortawesome/free-solid-svg-icons";
import { FontAwesomeIcon } from "@fortawesome/react-fontawesome";
>>>>>>> c365de6b


function AdminDropdown() {
    const [pendingUsersCount, setPendingUsersCount] = useState(null);

    async function updatePendingUsersCount() {
        try {
            let response = await api.getPendingUsers()
            setPendingUsersCount(response.data.users.length);
        } catch(error) {
            console.error(error);
            setPendingUsersCount("?");
        }
    }

    useEffect(() => {
        let timer = setInterval(updatePendingUsersCount, 15000);
        updatePendingUsersCount();
        return () => {
            clearInterval(timer);
        }
    }, [])

    return (
        <NavDropdown 
            title="Admin"
            elements={[
                <Link key="pending-users" className="dropdown-item" to="/users/pending">
                    Pending users
                    {
                        pendingUsersCount
                        ? (
                            <span className="badge badge-pill badge-warning">
                                {pendingUsersCount}
                            </span>
                        ) : []
                    }
                </Link>,
                <Link key="users" className="dropdown-item" to="/users">Manage users</Link>,
                <Link key="groups" className="dropdown-item" to="/groups">Manage groups</Link>,
                ...fromPlugin("navdropdownAdmin")
            ]} 
            badge={pendingUsersCount}
        />
    )
}

export default function Navigation() {
    const auth = useContext(AuthContext);
    const config = useContext(ConfigContext);

<<<<<<< HEAD
    const navItems = (
        config.config
        ? (
            <Extendable ident="navbar">
                {
                    !auth.isAuthenticated && config.config["is_registration_enabled"] ? (
                        <React.Fragment>
                            <li className="nav-item">
                                <Link className="nav-link" to={'/register'}>Register user</Link>
                            </li>
                        </React.Fragment>
                    ) : []
                }
                {
                    auth.isAuthenticated ? (
                        <Extendable ident="navbarAuthenticated">
                            <li className="nav-item">
                                <Link className="nav-link" to={'/'}><FontAwesomeIcon className="navbar-icon" icon={faFile} />Samples</Link>
                            </li>
                            <li className="nav-item">
                                <Link className="nav-link" to={'/configs'}><FontAwesomeIcon className="navbar-icon" icon={faTable} />Configs</Link>
                            </li>
                            <li className="nav-item">
                                <Link className="nav-link" to={'/blobs'}><FontAwesomeIcon className="navbar-icon" icon={faScroll} />Blobs</Link>
                            </li>
                            <li className="nav-item">
                                <Link className="nav-link" to={'/upload'}><FontAwesomeIcon className="navbar-icon" icon={faUpload} />Upload</Link>
                            </li>
                        </Extendable>
                    ) : []
                }
                {
                    auth.isAdmin
                    ? <AdminDropdown /> 
                    : []
                }
                {
                    auth.hasCapability("managing_attributes")
                    ? (
                        <li className="nav-item">
                            <Link className="nav-link" to="/attributes">Attributes</Link>
                        </li>
                    ) : []
                }
                {
                    auth.isAuthenticated ? (
                        <React.Fragment>
                            <li className="nav-item">
                                <Link className="nav-link" to={'/search'}>Search</Link>
                            </li>
                            <li>
                                <Link className="nav-link" to="/user_groups">Groups</Link>
                            </li>
                            <li className="nav-item">
                                <Link className="nav-link" to={'/configs/stats'}>Statistics</Link>
                            </li>
                        </React.Fragment>
                    ) : []
                }
                <NavDropdown title="About"
                            elements={[
                                ...(auth.isAuthenticated ? [
                                    <Link key="about" className="dropdown-item" to="/about">About mwdb</Link>,
                                    <Link key="docs" className="dropdown-item" to="/docs">Docs</Link>
                                ] : []),
                                ...fromPlugin("navdropdownAbout")
                            ]} />
                <NavDropdown title="Extras"
                            elements={[
                                ...fromPlugin("navdropdownExtras")
                            ]} />
            </Extendable>
        ) : []
    )

    return (
        <nav className="navbar navbar-expand-lg navbar-dark">
            <Link className="navbar-brand" to={'/'}>
                <Extendable ident="navbarLogo">
                    <img src={logo} alt="logo" className="logo"/>
                    mwdb
                </Extendable>
            </Link>
            <button className="navbar-toggler" type="button" data-toggle="collapse" data-target="#navbarSupportedContent">
                <span className="navbar-toggler-icon"></span>
            </button>
            <div className="collapse navbar-collapse" id="navbarSupportedContent">
                <ul className="navbar-nav mr-auto">
                    {navItems}
                </ul>
                <div className="my-2 my-lg-0">
                    <ul className="navbar-nav">
                        <Extendable ident="navbarRight">
=======
    render() {
        return (
            <nav className="navbar navbar-expand-lg navbar-dark">
                <Link className="navbar-brand" to={'/'}>
                    <Extendable ident="navbarLogo">
                        <img src={logo} alt="logo" className="logo"/>
                        mwdb
                    </Extendable>
                </Link>
                <button className="navbar-toggler" type="button" data-toggle="collapse" data-target="#navbarSupportedContent">
                    <span className="navbar-toggler-icon"></span>
                </button>
                <div className="collapse navbar-collapse" id="navbarSupportedContent">
                    <ul className="navbar-nav mr-auto">
                        <Extendable ident="navbar" extProps={this.props}>
                        {
                            !this.props.isAuthenticated && this.props.isRegistrationEnabled ? (
                                <React.Fragment>
                                    <li className="nav-item">
                                        <Link className="nav-link" to={'/register'}>Register user</Link>
                                    </li>
                                </React.Fragment>
                            ) : []
                        }
                        {
                            this.props.isAuthenticated ? (
                                <Extendable ident="navbarAuthenticated" extProps={this.props}>
                                    <li className="nav-item">
                                        <Link className="nav-link" to={'/'}><FontAwesomeIcon className="navbar-icon" icon={faFile} />Samples</Link>
                                    </li>
                                    <li className="nav-item">
                                        <Link className="nav-link" to={'/configs'}><FontAwesomeIcon className="navbar-icon" icon={faTable} />Configs</Link>
                                    </li>
                                    <li className="nav-item">
                                        <Link className="nav-link" to={'/blobs'}><FontAwesomeIcon className="navbar-icon" icon={faScroll} />Blobs</Link>
                                    </li>
                                    <li className="nav-item">
                                        <Link className="nav-link" to={'/upload'}><FontAwesomeIcon className="navbar-icon" icon={faUpload} />Upload</Link>
                                    </li>
                                    {
                                        this.props.remotes.length ? (
                                            <li className="nav-item">
                                                <Link className="nav-link" to="/pull"><FontAwesomeIcon className="navbar-icon" icon={faGlobe} />Pull</Link>
                                            </li>
                                        ) : []
                                    }
                                </Extendable>
                            ) : []
                        }
                        <NavDropdown title="Admin"
                                     elements={[
                                        ...(this.props.isAdmin ? [
                                            <Link key="pending-users" className="dropdown-item" to="/users/pending">
                                                Pending users
                                                {
                                                    this.state.pendingUsersCount
                                                    ? <span className="badge badge-pill badge-warning">
                                                        {this.state.pendingUsersCount}
                                                      </span>
                                                    : []
                                                }
                                            </Link>,
                                            <Link key="users" className="dropdown-item" to="/users">Manage users</Link>,
                                            <Link key="groups" className="dropdown-item" to="/groups">Manage groups</Link>
                                        ] : []),
                                        ...(this.props.isAttributeManager ? [
                                            <Link key="attributes" className="dropdown-item" to="/attributes">Manage attributes</Link>
                                        ] : []),
                                        ...fromPlugin("navdropdownAdmin")
                                     ]} 
                                     badge={this.state.pendingUsersCount}/>
>>>>>>> c365de6b
                        {
                            auth.isAuthenticated ? (
                                <React.Fragment>
                                    <li className="nav-item">
                                        <span className="navbar-text" style={{marginRight: "1rem"}}>
                                            Logged as: <b>{auth.user.login}</b>
                                        </span>
                                    </li>
                                    <li className="nav-item">
                                        <div className="btn-group">
                                            <Link className="btn btn-outline-success" to={`/profile/${auth.user.login}`}>Profile</Link>
                                            <a className="btn btn-outline-danger" href="#logout" onClick={(ev) => { ev.preventDefault(); auth.logout(); }}>Logout</a>
                                        </div>
                                    </li>
                                </React.Fragment>
                            ) : []
                        }
                        </Extendable>
                    </ul>
                </div>
<<<<<<< HEAD
            </div>
        </nav>
    )
}
=======
            </nav>
        )
    }
}

function mapStateToProps(state, ownProps)
{
    return {
        ...ownProps,
        error: state.config.error,
        config: state.config.config,
        remotes: state.config.config ? state.config.config.remotes : [],
        capabilities: state.auth.loggedUser && state.auth.loggedUser.capabilities,
        isAuthenticated: !!state.auth.loggedUser,
        isAdmin: state.auth.loggedUser && state.auth.loggedUser.capabilities.indexOf("manage_users") >= 0,
        isAttributeManager: state.auth.loggedUser && state.auth.loggedUser.capabilities.indexOf("managing_attributes") >= 0,
        isRegistrationEnabled: state.config.config && state.config.config["is_registration_enabled"],
        userLogin: state.auth.loggedUser && state.auth.loggedUser.login
    }
}

function mapDispatchToProps(dispatch) {
    return {
        auth: bindActionCreators(authActions, dispatch)
    }
}

export default connect( mapStateToProps, mapDispatchToProps )(withRouter(Navigation));
>>>>>>> c365de6b
<|MERGE_RESOLUTION|>--- conflicted
+++ resolved
@@ -1,7 +1,7 @@
 import React, {useContext, useEffect, useState} from 'react';
 import { Link } from 'react-router-dom';
 
-import { faFile, faTable, faScroll, faUpload } from "@fortawesome/free-solid-svg-icons";
+import { faFile, faTable, faScroll, faUpload, faGlobe } from "@fortawesome/free-solid-svg-icons";
 import { FontAwesomeIcon } from "@fortawesome/react-fontawesome";
 
 import api from "@mwdb-web/commons/api";
@@ -10,12 +10,7 @@
 import { fromPlugin, Extendable } from "@mwdb-web/commons/extensions";
 import { NavDropdown } from '@mwdb-web/commons/ui';
 
-<<<<<<< HEAD
 import logo from "../assets/logo.png"
-=======
-import { faFile, faTable, faScroll, faUpload, faGlobe} from "@fortawesome/free-solid-svg-icons";
-import { FontAwesomeIcon } from "@fortawesome/react-fontawesome";
->>>>>>> c365de6b
 
 
 function AdminDropdown() {
@@ -40,7 +35,7 @@
     }, [])
 
     return (
-        <NavDropdown 
+        <NavDropdown
             title="Admin"
             elements={[
                 <Link key="pending-users" className="dropdown-item" to="/users/pending">
@@ -57,7 +52,7 @@
                 <Link key="users" className="dropdown-item" to="/users">Manage users</Link>,
                 <Link key="groups" className="dropdown-item" to="/groups">Manage groups</Link>,
                 ...fromPlugin("navdropdownAdmin")
-            ]} 
+            ]}
             badge={pendingUsersCount}
         />
     )
@@ -67,7 +62,6 @@
     const auth = useContext(AuthContext);
     const config = useContext(ConfigContext);
 
-<<<<<<< HEAD
     const navItems = (
         config.config
         ? (
@@ -96,12 +90,19 @@
                             <li className="nav-item">
                                 <Link className="nav-link" to={'/upload'}><FontAwesomeIcon className="navbar-icon" icon={faUpload} />Upload</Link>
                             </li>
+                            {
+                                config.config.remotes.length ? (
+                                    <li className="nav-item">
+                                        <Link className="nav-link" to="/pull"><FontAwesomeIcon className="navbar-icon" icon={faGlobe} />Pull</Link>
+                                    </li>
+                                ) : []
+                            }
                         </Extendable>
                     ) : []
                 }
                 {
                     auth.isAdmin
-                    ? <AdminDropdown /> 
+                    ? <AdminDropdown />
                     : []
                 }
                 {
@@ -161,79 +162,6 @@
                 <div className="my-2 my-lg-0">
                     <ul className="navbar-nav">
                         <Extendable ident="navbarRight">
-=======
-    render() {
-        return (
-            <nav className="navbar navbar-expand-lg navbar-dark">
-                <Link className="navbar-brand" to={'/'}>
-                    <Extendable ident="navbarLogo">
-                        <img src={logo} alt="logo" className="logo"/>
-                        mwdb
-                    </Extendable>
-                </Link>
-                <button className="navbar-toggler" type="button" data-toggle="collapse" data-target="#navbarSupportedContent">
-                    <span className="navbar-toggler-icon"></span>
-                </button>
-                <div className="collapse navbar-collapse" id="navbarSupportedContent">
-                    <ul className="navbar-nav mr-auto">
-                        <Extendable ident="navbar" extProps={this.props}>
-                        {
-                            !this.props.isAuthenticated && this.props.isRegistrationEnabled ? (
-                                <React.Fragment>
-                                    <li className="nav-item">
-                                        <Link className="nav-link" to={'/register'}>Register user</Link>
-                                    </li>
-                                </React.Fragment>
-                            ) : []
-                        }
-                        {
-                            this.props.isAuthenticated ? (
-                                <Extendable ident="navbarAuthenticated" extProps={this.props}>
-                                    <li className="nav-item">
-                                        <Link className="nav-link" to={'/'}><FontAwesomeIcon className="navbar-icon" icon={faFile} />Samples</Link>
-                                    </li>
-                                    <li className="nav-item">
-                                        <Link className="nav-link" to={'/configs'}><FontAwesomeIcon className="navbar-icon" icon={faTable} />Configs</Link>
-                                    </li>
-                                    <li className="nav-item">
-                                        <Link className="nav-link" to={'/blobs'}><FontAwesomeIcon className="navbar-icon" icon={faScroll} />Blobs</Link>
-                                    </li>
-                                    <li className="nav-item">
-                                        <Link className="nav-link" to={'/upload'}><FontAwesomeIcon className="navbar-icon" icon={faUpload} />Upload</Link>
-                                    </li>
-                                    {
-                                        this.props.remotes.length ? (
-                                            <li className="nav-item">
-                                                <Link className="nav-link" to="/pull"><FontAwesomeIcon className="navbar-icon" icon={faGlobe} />Pull</Link>
-                                            </li>
-                                        ) : []
-                                    }
-                                </Extendable>
-                            ) : []
-                        }
-                        <NavDropdown title="Admin"
-                                     elements={[
-                                        ...(this.props.isAdmin ? [
-                                            <Link key="pending-users" className="dropdown-item" to="/users/pending">
-                                                Pending users
-                                                {
-                                                    this.state.pendingUsersCount
-                                                    ? <span className="badge badge-pill badge-warning">
-                                                        {this.state.pendingUsersCount}
-                                                      </span>
-                                                    : []
-                                                }
-                                            </Link>,
-                                            <Link key="users" className="dropdown-item" to="/users">Manage users</Link>,
-                                            <Link key="groups" className="dropdown-item" to="/groups">Manage groups</Link>
-                                        ] : []),
-                                        ...(this.props.isAttributeManager ? [
-                                            <Link key="attributes" className="dropdown-item" to="/attributes">Manage attributes</Link>
-                                        ] : []),
-                                        ...fromPlugin("navdropdownAdmin")
-                                     ]} 
-                                     badge={this.state.pendingUsersCount}/>
->>>>>>> c365de6b
                         {
                             auth.isAuthenticated ? (
                                 <React.Fragment>
@@ -254,38 +182,7 @@
                         </Extendable>
                     </ul>
                 </div>
-<<<<<<< HEAD
             </div>
         </nav>
     )
-}
-=======
-            </nav>
-        )
-    }
-}
-
-function mapStateToProps(state, ownProps)
-{
-    return {
-        ...ownProps,
-        error: state.config.error,
-        config: state.config.config,
-        remotes: state.config.config ? state.config.config.remotes : [],
-        capabilities: state.auth.loggedUser && state.auth.loggedUser.capabilities,
-        isAuthenticated: !!state.auth.loggedUser,
-        isAdmin: state.auth.loggedUser && state.auth.loggedUser.capabilities.indexOf("manage_users") >= 0,
-        isAttributeManager: state.auth.loggedUser && state.auth.loggedUser.capabilities.indexOf("managing_attributes") >= 0,
-        isRegistrationEnabled: state.config.config && state.config.config["is_registration_enabled"],
-        userLogin: state.auth.loggedUser && state.auth.loggedUser.login
-    }
-}
-
-function mapDispatchToProps(dispatch) {
-    return {
-        auth: bindActionCreators(authActions, dispatch)
-    }
-}
-
-export default connect( mapStateToProps, mapDispatchToProps )(withRouter(Navigation));
->>>>>>> c365de6b
+}
import { useContext, useEffect, useState } from "react";
import { NavLink, useParams, Outlet } from "react-router-dom";

import { faUserCog } from "@fortawesome/free-solid-svg-icons";
import { FontAwesomeIcon } from "@fortawesome/react-fontawesome";

import { api } from "@mwdb-web/commons/api";
import { AuthContext } from "@mwdb-web/commons/auth";
import { ConfigContext } from "@mwdb-web/commons/config";
import { View } from "@mwdb-web/commons/ui";
import { useViewAlert } from "@mwdb-web/commons/hooks";
<<<<<<< HEAD
import { DeleteCapabilityModal } from "../Settings/common/DeleteCapabilityModal";
import { Capabality, User } from "@mwdb-web/types/types";
=======
import DeleteCapabilityModal from "../Settings/Views/DeleteCapabilityModal";
import { Capability, User } from "@mwdb-web/types/types";
>>>>>>> b3172f4a

function ProfileNav() {
    const config = useContext(ConfigContext);

    return (
        <div>
            <strong>
                <FontAwesomeIcon icon={faUserCog} /> Profile
            </strong>
            <div className="nav sidenav flex-column">
                <NavLink end to="/profile" className="nav-link">
                    Profile details
                </NavLink>
                <NavLink end to="/profile/capabilities" className="nav-link">
                    Capabilities
                </NavLink>
                <NavLink end to="/profile/groups" className="nav-link">
                    Groups
                </NavLink>
                <NavLink end to="/profile/api-keys" className="nav-link">
                    API keys
                </NavLink>
                {config.config["is_oidc_enabled"] && (
                    <NavLink end to="/profile/oauth" className="nav-link">
                        OpenID Connect
                    </NavLink>
                )}
            </div>
            <hr />
        </div>
    );
}

export default function ProfileView() {
    const auth = useContext(AuthContext);
    const { redirectToAlert, setAlert } = useViewAlert();
    const userLogin = useParams().user || auth.user.login;
    const [profile, setProfile] = useState<User>({} as User);
    const [capabilitiesToDelete, setCapabilitiesToDelete] = useState<
        Capabality | ""
    >("");

    useEffect(() => {
        getProfile();
    }, [userLogin]);

    async function changeCapabilities(
<<<<<<< HEAD
        capability: Capabality | "",
=======
        capability: Capability,
>>>>>>> b3172f4a
        callback: Function
    ) {
        try {
            const capabilities = profile.capabilities.filter(
                (item) => item !== capability
            );
            await api.updateGroup(profile.login, { capabilities });
            getProfile();
            callback();
        } catch (error) {
            setAlert({ error });
        }
    }

    async function getProfile() {
        try {
            const response = await api.getUserProfile(userLogin);
            setProfile(response.data);
        } catch (error) {
            redirectToAlert({
                target: "/profile",
                error,
            });
        }
    }

    if (profile.login !== userLogin) return <></>;

    return (
        <View ident="profile" fluid>
            <div className="row">
                <div className="col-sm-2">
                    <ProfileNav />
                </div>
                <div className="col-sm-8">
                    <Outlet
                        context={{
                            profile,
                            getUser: getProfile,
                            setCapabilitiesToDelete,
                        }}
                    />
                </div>
            </div>
            <DeleteCapabilityModal
                changeCapabilities={changeCapabilities}
                capabilitiesToDelete={capabilitiesToDelete}
                setCapabilitiesToDelete={setCapabilitiesToDelete}
                successMessage={`Capabilities for ${userLogin} successfully changed`}
            />
        </View>
    );
}<|MERGE_RESOLUTION|>--- conflicted
+++ resolved
@@ -9,13 +9,8 @@
 import { ConfigContext } from "@mwdb-web/commons/config";
 import { View } from "@mwdb-web/commons/ui";
 import { useViewAlert } from "@mwdb-web/commons/hooks";
-<<<<<<< HEAD
 import { DeleteCapabilityModal } from "../Settings/common/DeleteCapabilityModal";
-import { Capabality, User } from "@mwdb-web/types/types";
-=======
-import DeleteCapabilityModal from "../Settings/Views/DeleteCapabilityModal";
 import { Capability, User } from "@mwdb-web/types/types";
->>>>>>> b3172f4a
 
 function ProfileNav() {
     const config = useContext(ConfigContext);
@@ -63,11 +58,7 @@
     }, [userLogin]);
 
     async function changeCapabilities(
-<<<<<<< HEAD
-        capability: Capabality | "",
-=======
-        capability: Capability,
->>>>>>> b3172f4a
+        capability: Capability | "",
         callback: Function
     ) {
         try {

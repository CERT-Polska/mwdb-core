--- conflicted
+++ resolved
@@ -13,11 +13,7 @@
 import {
     GroupBadge,
     ConfirmationModal,
-<<<<<<< HEAD
-=======
-    useViewAlert,
     Select,
->>>>>>> 9a8d6c0a
 } from "@mwdb-web/commons/ui";
 import { useViewAlert } from "@mwdb-web/commons/hooks";
 import { useCheckCapabilities } from "@mwdb-web/commons/hooks";

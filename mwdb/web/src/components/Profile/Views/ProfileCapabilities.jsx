--- conflicted
+++ resolved
@@ -36,9 +36,6 @@
             <tbody>
                 {profile.capabilities.sort().map((cap) => (
                     <tr key={cap}>
-<<<<<<< HEAD
-                        <th>
-=======
                         {userHasCapabilities(Capability.manageUsers) && (
                             <td className="col-auto">
                                 {isDeleteButtonRender(cap) && (
@@ -55,7 +52,6 @@
                             </td>
                         )}
                         <td>
->>>>>>> cc97fb25
                             <span className="badge badge-success">{cap}</span>
                         </td>
                         <td>

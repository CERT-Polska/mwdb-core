--- conflicted
+++ resolved
@@ -24,10 +24,9 @@
     const { setCapabilitiesToDelete }: ProfileOutletContext =
         useOutletContext();
 
-<<<<<<< HEAD
     const isAccount = "login" in profile;
 
-    function isUserDeleteButtonRender(cap: Capabality) {
+    function isUserDeleteButtonRender(cap: Capability) {
         if ("groups" in profile) {
             const userCap = find(profile.groups, {
                 name: profile.login,
@@ -36,30 +35,16 @@
                 return false;
             }
             return userCap.capabilities.includes(cap);
-=======
-    function isUserDeleteButtonRender(cap: Capability) {
-        const userCap = find(profile.groups, {
-            name: profile.login,
-        });
-        if (isNil(userCap)) {
-            return false;
->>>>>>> b3172f4a
         }
         return false;
     }
 
-<<<<<<< HEAD
-    function isDeleteButtonRender(cap: Capabality) {
+    function isDeleteButtonRender(cap: Capability) {
         let userOrGroupName = profile.name;
         if ("groups" in profile && !userOrGroupName) {
             userOrGroupName = profile.login;
         }
-        const isManageUsersCapability = cap === Capability.manageUsers;
-=======
-    function isDeleteButtonRender(cap: Capability) {
-        const userOrGroupName = profile.name || profile.login;
         const isManageUsersCapability = cap === Capabilities.manageUsers;
->>>>>>> b3172f4a
         if (isManageUsersCapability && userOrGroupName === user.login) {
             return false;
         }

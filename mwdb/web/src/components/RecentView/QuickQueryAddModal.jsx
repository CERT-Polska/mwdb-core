--- conflicted
+++ resolved
@@ -2,12 +2,8 @@
 import { ConfirmationModal } from "@mwdb-web/commons/ui";
 
 export default function QuickQueryAddModal(props) {
-<<<<<<< HEAD
     const { isOpen, onSubmit, onRequestModalClose, error, onError, queries } =
         props;
-=======
-    const { isOpen, onSubmit, onRequestModalClose, error, onError } = props;
->>>>>>> c138c014
     const [value, setValue] = useState("");
 
     useEffect(() => {
@@ -19,15 +15,9 @@
     const handleSubmit = (ev) => {
         if (!value) {
             onError("Please set name for your quick query.");
-<<<<<<< HEAD
             return;
-=======
-        } else {
-            ev.preventDefault();
-            onSubmit(value);
->>>>>>> c138c014
         }
-        const names = queries.map((x) => x.name);
+         const names = queries.map((x) => x.name);
         if (names.includes(value)) {
             onError("This query name already exists");
             return;

--- conflicted
+++ resolved
@@ -1,163 +1,12 @@
 import React, {Component} from 'react';
 
 import RecentObjects from "./RecentObjects";
-import { View } from "@malwarefront/ui";
+import { View } from "@mwdb-web/commons/ui";
 
 export default (props) => (
     <RecentObjects disallowEmpty {...props} />
 )
 
-<<<<<<< HEAD
-import api from "@mwdb-web/commons/api";
-import {decodeSearchQuery, encodeSearchQuery} from "@mwdb-web/commons/helpers";
-import { PagedList, DateString, ObjectLink, View } from "@mwdb-web/commons/ui";
-
-function SearchItem(props) {
-    const fieldStyle = {
-        maxWidth: '700px',
-        textOverflow: 'ellipsis',
-        overflow: 'hidden',
-        whiteSpace: 'nowrap',
-        textAlign: 'left'
-    };
-    return (
-        <tr>
-            <td style={fieldStyle}>
-                <ObjectLink {...props}/>
-            </td>
-            <td>
-                {props.type}
-            </td>
-            <td>
-                <TagList tags={props.tags}/>
-            </td>
-            <td>
-                <DateString date={props.upload_time}/>
-            </td>
-        </tr>
-    );
-}
-
-
-class Search extends Component {
-    state = {
-        query: "",
-        results: [],
-        activePage: 1,
-        itemsCountPerPage: 10,
-        error: null,
-        success: null
-    }
-
-    getQueryFromProps = (props) => {
-        return queryString.parse(props.location.search)["q"]
-    }
-
-    getDiffId = () => {
-        return queryString.parse(this.props.location.search)["diff"]
-    }
-
-    componentDidUpdate = (prevProps, prevState) => {
-        if(this.getQueryFromProps(this.props) !== this.getQueryFromProps(prevProps))
-        {
-            let query = this.getQueryFromProps(this.props);
-            if(!query) {
-                this.updatePage("", false);
-            }
-            else {
-                this.updatePage(decodeSearchQuery(query));
-            }
-        }
-
-    };
-
-    componentDidMount = () => {
-        if(this.getQueryFromProps(this.props))
-        {
-            this.updatePage(decodeSearchQuery(this.getQueryFromProps(this.props)));
-        }
-    };
-
-    updatePage = (query, search=true) => {
-        this.setState({
-            query: query,
-            activePage: 1,
-            error: null,
-            success: null
-        }, ()=>{
-            if(search)
-                this.onSearchSubmit();
-        });
-    };
-
-    onSearchSubmit = async () => {
-        try {
-            let response = await api.search(this.state.query)
-            this.setState({
-                results: response.data,
-                success: `Success! Found ${response.data.length} results`,
-                error: null
-            });
-        } catch(error) {
-            this.setState({
-                error: error,
-                success: null
-            });
-        } finally {
-            let diffId = this.getDiffId()
-            this.props.history.replace(`/search?q=${encodeSearchQuery(this.state.query)}${diffId ? "&diff="+diffId : ""}`);
-        }
-    };
-
-    handleSubmit = (e) => {
-        e.preventDefault();
-        if (!this.state.query) {
-            return;
-        }
-        this.updatePage(this.state.query);
-    };
-
-    handlePageChange = (pageNumber) => {
-        this.setState({activePage: pageNumber});
-    };
-
-    updateInputValue(what, evt) {
-        let newState = {};
-        newState[what] = evt.target.value;
-        this.setState(newState);
-    };
-
-    get results() {
-        return this.state.results
-            .slice((this.state.activePage-1)*this.state.itemsCountPerPage, this.state.itemsCountPerPage*this.state.activePage)
-            .map(r => ({...r, diffWith: this.getDiffId()}));
-    }
-
-    render() {
-        return (
-            <View fluid ident="search" error={this.state.error} success={this.state.success}>
-                <p><Link to="/search_help">Click here for some help</Link></p>
-                <form className="searchForm" onSubmit={this.handleSubmit}>
-                    <div className="input-group">
-                        <input className="form-control" type="text" placeholder="Search..." value={this.state.query}
-                               onChange={(evt) => this.updateInputValue("query", evt)}/>
-                        <div className="input-group-append">
-                            <input className="btn btn-outline-success" type="submit" value="Search"/>
-                        </div>
-                    </div>
-                </form>
-                <PagedList listItem={SearchItem}
-                           columnNames={["ID", "Type", "Tags", "Upload time"]}
-                           items={this.results}
-                           itemCount={this.state.results.length}
-                           activePage={this.state.activePage}
-                           onPageChange={this.handlePageChange} />
-            </View>
-        );
-    };
-}
-=======
->>>>>>> 455af364
 export class SearchHelp extends Component {
     render(){
         return(

--- conflicted
+++ resolved
@@ -21,11 +21,8 @@
 import GroupRegister from "./Views/GroupRegister";
 import AttributeDefine from "./Views/AttributeDefine";
 import UserView from "./Views/UserView";
-<<<<<<< HEAD
+import AccessControl from "./Views/AccessControl";
 import GroupView from "./Views/GroupView";
-=======
-import AccessControl from "./Views/AccessControl";
->>>>>>> 839d0f0e
 
 function SettingsNav() {
     const auth = useContext(AuthContext);
@@ -169,7 +166,6 @@
                             <AdministrativeRoute exact path="/admin/group/new">
                                 <GroupRegister />
                             </AdministrativeRoute>
-
                             <AdministrativeRoute
                                 exact
                                 path="/admin/capabilities"

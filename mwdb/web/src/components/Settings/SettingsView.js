import React, { useState, useEffect, useContext } from "react";
import { NavLink, Route, Switch } from "react-router-dom";

import { faUsersCog } from "@fortawesome/free-solid-svg-icons";
import { FontAwesomeIcon } from "@fortawesome/react-fontawesome";

import api from "@mwdb-web/commons/api";
import { AuthContext, Capability } from "@mwdb-web/commons/auth";
import { ConfigContext } from "@mwdb-web/commons/config";
import { View, AdministrativeRoute } from "@mwdb-web/commons/ui";
import GroupsList from "./Views/GroupsList";
import UsersList from "./Views/UsersList";
import UsersPendingList from "./Views/UsersPendingList";
import AttributesList from "./Views/AttributesList";
import UserCreate from "./Views/UserCreate";
import GroupCreate from "./Views/GroupCreate";
import AttributeCreate from "./Views/AttributeCreate";
import UserView from "./Views/UserView";
import AccessControl from "./Views/AccessControl";
import GroupView from "./Views/GroupView";
import AttributeView from "./Views/AttributeView";
import SettingsOverview from "./Views/SettingsOverview";

function SettingsNav() {
    const auth = useContext(AuthContext);
    const config = useContext(ConfigContext);
    const [pendingUsersCount, setPendingUsersCount] = useState(null);
    const isAdmin = auth.isAdmin;

    async function updatePendingUsersCount() {
        try {
            let response = await api.getPendingUsers();
            setPendingUsersCount(response.data.users.length);
        } catch (error) {
            console.error(error);
            setPendingUsersCount("?");
        }
    }

    useEffect(() => {
        if (!isAdmin) return;
        let timer = setInterval(updatePendingUsersCount, 15000);
        updatePendingUsersCount();
        return () => {
            clearInterval(timer);
        };
    }, [isAdmin]);

    const adminLinks = [
        ...(auth.hasCapability(Capability.manageUsers)
            ? [
                  [
                      <NavLink exact to="/admin" className="nav-link">
                          Overview
                      </NavLink>,
                  ],
                  ...(config.config["is_registration_enabled"]
                      ? [
                            <NavLink
                                exact
                                to="/admin/pending"
                                className="nav-link"
                            >
                                Pending registrations
                                {pendingUsersCount ? (
                                    <span
                                        className="badge badge-pill badge-warning"
                                        style={{ marginLeft: "8px" }}
                                    >
                                        {pendingUsersCount}
                                    </span>
                                ) : (
                                    []
                                )}
                            </NavLink>,
                        ]
                      : []),
                  <NavLink exact to="/admin/capabilities" className="nav-link">
                      Access control
                  </NavLink>,
                  <NavLink exact to="/admin/users" className="nav-link">
                      Users
                  </NavLink>,
                  <NavLink exact to="/admin/groups" className="nav-link">
                      Groups
                  </NavLink>,
                  <NavLink to="/admin/attributes" className="nav-link">
                      Attributes
                  </NavLink>,
              ]
            : []),
    ];

    return (
        <div>
            {adminLinks.length > 0 ? (
                <React.Fragment>
                    <strong>
                        <FontAwesomeIcon icon={faUsersCog} /> Administration
                    </strong>
                    <div className="nav sidenav flex-column">{adminLinks}</div>
                </React.Fragment>
            ) : (
                []
            )}
            <hr />
        </div>
    );
}

export default function SettingsView() {
    return (
        <View ident="settings" fluid>
            <div className="row">
                <div className="col-sm-2">
                    <SettingsNav />
                </div>
                <div className="col-sm-8">
                    <div className="tab-content">
                        <Switch>
                            <Route exact path="/admin">
                                <SettingsOverview />
                            </Route>
                            <AdministrativeRoute path="/admin/pending">
                                <UsersPendingList />
                            </AdministrativeRoute>

                            <AdministrativeRoute exact path="/admin/users">
                                <UsersList />
                            </AdministrativeRoute>
                            <AdministrativeRoute exact path="/admin/user/new">
                                <UserCreate />
                            </AdministrativeRoute>
                            <AdministrativeRoute
                                exact
                                path={[
                                    "/admin/user/:login",
                                    "/admin/user/:login/password",
                                    "/admin/user/:login/capabilities",
                                    "/admin/user/:login/api-keys",
                                    "/admin/user/:login/groups",
                                ]}
                            >
                                <UserView />
                            </AdministrativeRoute>
                            <AdministrativeRoute exact path="/admin/group/new">
                                <GroupCreate />
                            </AdministrativeRoute>
                            <AdministrativeRoute
                                exact
                                path={[
                                    "/admin/group/:name",
                                    "/admin/group/:name/capabilities",
                                    "/admin/group/:name/members",
                                ]}
                            >
                                <GroupView />
                            </AdministrativeRoute>

                            <AdministrativeRoute exact path="/admin/groups">
                                <GroupsList />
                            </AdministrativeRoute>
                            <AdministrativeRoute
                                exact
                                path="/admin/capabilities"
                            >
                                <AccessControl />
                            </AdministrativeRoute>

                            <AdministrativeRoute exact path="/admin/attributes">
                                <AttributesList />
<<<<<<< HEAD
                            </AdministrativeRoute>
                            <AdministrativeRoute
                                exact
                                path="/admin/attribute/new"
                            >
                                <AttributeDefine />
                            </AdministrativeRoute>
                            <AdministrativeRoute
=======
                            </AttributeRoute>
                            <AttributeRoute exact path="/admin/attribute/new">
                                <AttributeCreate />
                            </AttributeRoute>
                            <AttributeRoute
>>>>>>> 69dab19a
                                exact
                                path={[
                                    "/admin/attribute/:metakey",
                                    "/admin/attribute/:metakey/permissions",
                                ]}
                            >
                                <AttributeView />
                            </AdministrativeRoute>
                        </Switch>
                    </div>
                </div>
            </div>
        </View>
    );
}<|MERGE_RESOLUTION|>--- conflicted
+++ resolved
@@ -169,22 +169,14 @@
 
                             <AdministrativeRoute exact path="/admin/attributes">
                                 <AttributesList />
-<<<<<<< HEAD
                             </AdministrativeRoute>
                             <AdministrativeRoute
                                 exact
                                 path="/admin/attribute/new"
                             >
-                                <AttributeDefine />
+                                <AttributeCreate />
                             </AdministrativeRoute>
                             <AdministrativeRoute
-=======
-                            </AttributeRoute>
-                            <AttributeRoute exact path="/admin/attribute/new">
-                                <AttributeCreate />
-                            </AttributeRoute>
-                            <AttributeRoute
->>>>>>> 69dab19a
                                 exact
                                 path={[
                                     "/admin/attribute/:metakey",

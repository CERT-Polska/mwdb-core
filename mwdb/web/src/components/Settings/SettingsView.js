--- conflicted
+++ resolved
@@ -22,11 +22,8 @@
 import UserView from "./Views/UserView";
 import AccessControl from "./Views/AccessControl";
 import GroupView from "./Views/GroupView";
-<<<<<<< HEAD
 import AttributeView from "./Views/AttributeView";
-=======
 import SettingsOverview from "./Views/SettingsOverview";
->>>>>>> a50087c5
 
 function SettingsNav() {
     const auth = useContext(AuthContext);

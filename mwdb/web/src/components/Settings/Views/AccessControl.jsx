--- conflicted
+++ resolved
@@ -12,11 +12,7 @@
     ConfirmationModal,
     GroupBadge,
     ShowIf,
-<<<<<<< HEAD
-=======
-    useViewAlert,
     Select,
->>>>>>> 9a8d6c0a
 } from "@mwdb-web/commons/ui";
 import { useViewAlert } from "@mwdb-web/commons/hooks";
 

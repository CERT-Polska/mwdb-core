--- conflicted
+++ resolved
@@ -1,14 +1,7 @@
 import React, { useCallback, useEffect, useState } from "react";
 import { Link, Outlet, Routes, Route, useParams } from "react-router-dom";
 import api from "@mwdb-web/commons/api";
-<<<<<<< HEAD
 import { useViewAlert } from "@mwdb-web/commons/ui";
-=======
-import { AttributeDetails } from "./AttributeDetails";
-import { AdministrativeRoute, useViewAlert } from "@mwdb-web/commons/ui";
-import { AttributesPermissions } from "./AttributePermissions";
-import { AttributeEditTemplate } from "./AttributeEditTemplate";
->>>>>>> 28bf6dc0
 
 export default function AttributeView() {
     const { setAlert } = useViewAlert();
@@ -59,7 +52,6 @@
         <div className="container">
             <nav aria-label="breadcrumb">
                 <ol className="breadcrumb">
-<<<<<<< HEAD
                     <Routes>
                         <Route index element={<BreadcrumbItems />} />
                         <Route
@@ -68,65 +60,16 @@
                                 <BreadcrumbItems elements={["Permissions"]} />
                             }
                         />
+                        <Route
+                            path="edit-template"
+                            element={
+                                <BreadcrumbItems elements={["Edit template"]} />
+                            }
+                        />
                     </Routes>
                 </ol>
             </nav>
             <Outlet context={{ attribute, getAttribute }} />
-=======
-                    <li className="breadcrumb-item">
-                        <strong>Attribute details: </strong>
-                        {location.pathname.split("/").length > 4 ? (
-                            <Link to={`/settings/attribute/${attribute.key}`}>
-                                {attribute.key}
-                            </Link>
-                        ) : (
-                            <span>{attribute.key}</span>
-                        )}
-                    </li>
-                    {location.pathname.split("/").length > 4 && (
-                        <li className="breadcrumb-item active">
-                            <Switch>
-                                <AdministrativeRoute path="/settings/attribute/:attributeKey/permissions">
-                                    Permissions
-                                </AdministrativeRoute>
-                                <AdministrativeRoute path="/settings/attribute/:attributeKey/edit-template">
-                                    Edit template
-                                </AdministrativeRoute>
-                            </Switch>
-                        </li>
-                    )}
-                </ol>
-            </nav>
-            <Switch>
-                <AdministrativeRoute
-                    exact
-                    path="/settings/attribute/:attributeKey"
-                >
-                    <AttributeDetails
-                        attribute={attribute}
-                        getAttribute={updateAttribute}
-                    />
-                </AdministrativeRoute>
-                <AdministrativeRoute
-                    exact
-                    path="/settings/attribute/:attributeKey/permissions"
-                >
-                    <AttributesPermissions
-                        attribute={attribute}
-                        getAttribute={updateAttribute}
-                    />
-                </AdministrativeRoute>
-                <AdministrativeRoute
-                    exact
-                    path="/settings/attribute/:attributeKey/edit-template"
-                >
-                    <AttributeEditTemplate
-                        attribute={attribute}
-                        getAttribute={updateAttribute}
-                    />
-                </AdministrativeRoute>
-            </Switch>
->>>>>>> 28bf6dc0
         </div>
     );
 }
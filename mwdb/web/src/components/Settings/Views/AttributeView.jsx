--- conflicted
+++ resolved
@@ -26,11 +26,7 @@
     function BreadcrumbItems({ elements = [] }) {
         console.log(elements);
         return [
-<<<<<<< HEAD
             <li className="breadcrumb-item" key="details">
-=======
-            <li key={"attribute-details"} className="breadcrumb-item">
->>>>>>> b00d7078
                 <strong>Attribute details: </strong>
                 {elements.length > 0 ? (
                     <Link to={`/settings/attribute/${attribute.key}`}>

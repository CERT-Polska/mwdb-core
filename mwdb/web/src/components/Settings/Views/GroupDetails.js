import React, { useState } from "react";
import { Link } from "react-router-dom";
import api from "@mwdb-web/commons/api";
import {
    ConfirmationModal,
    EditableItem,
    FeatureSwitch,
    useViewAlert,
} from "@mwdb-web/commons/ui";
import { makeSearchLink } from "@mwdb-web/commons/helpers";
import { FontAwesomeIcon } from "@fortawesome/react-fontawesome";

function GroupItem(props) {
    let value = props.value ? props.value : "never";
    return (
        <tr className="d-flex">
            <th className="col-3">{props.label}</th>
            <td className="col-9">{props.children || value}</td>
        </tr>
    );
}

export default function GroupDetails({ group, updateGroup }) {
    const viewAlert = useViewAlert();
    const [isDeleteModalOpen, setDeleteModalOpen] = useState(false);
    const [isDeleteModalDisabled, setDeleteModalDisabled] = useState(false);

    async function handleUpdate(newValue) {
        try {
            await api.updateGroup(group.name, newValue);
            viewAlert.redirectToAlert({
                target: `/admin/group/${newValue["name"] || group.name}`,
                success: `Group has been successfully updated.`,
            });
            if (!newValue["name"]) updateGroup();
        } catch (error) {
            viewAlert.setAlert({ error });
        }
    }

    async function handleRemoveGroup() {
        try {
            setDeleteModalDisabled(true);
            await api.removeGroup(group.name);
            viewAlert.redirectToAlert({
                target: `/admin/groups/`,
                success: `Group '${group.name}' has been successfully removed`,
            });
        } catch (error) {
            viewAlert.setAlert({ error });
            setDeleteModalOpen(false);
            setDeleteModalDisabled(false);
        }
    }

    if (Object.keys(group).length === 0) return [];

    return (
        <div className="container">
            <table className="table table-striped table-bordered wrap-table">
                <tbody>
                    <GroupItem label="Group name">
                        <EditableItem
                            name="name"
                            defaultValue={group.name}
<<<<<<< HEAD
                            onSubmit={handleUpdate}
=======
                            onSubmit={handleRename}
                            required
                            pattern="[A-Za-z0-9_-]{1,32}"
>>>>>>> 1187fe48
                        />
                    </GroupItem>
                    <GroupItem label="Members">
                        {group &&
                            group.users.map((user) => (
                                <Link to={`/admin/user/${user}`}>
                                    <span className="badge badge-secondary">
                                        {user}
                                    </span>
                                </Link>
                            ))}
                    </GroupItem>
                </tbody>
            </table>
            <b>Group features:</b>
            <FeatureSwitch
                name="workspace"
                value={group["workspace"]}
                onUpdate={handleUpdate}
            >
                <b>Workgroup</b>
                {group["workspace"] ? (
                    <span className="badge badge-success">Enabled</span>
                ) : (
                    []
                )}
                <div>
                    Converts group to the workgroup, so users will see each
                    other within this group. Enabled by default for user-defined
                    groups.
                </div>
            </FeatureSwitch>
            <FeatureSwitch
                name="default"
                value={group["default"]}
                onUpdate={handleUpdate}
            >
                <b>Default group</b>
                {group["default"] ? (
                    <span className="badge badge-success">Enabled</span>
                ) : (
                    []
                )}
                <div>Automatically adds new users to this group.</div>
            </FeatureSwitch>
            <b>Actions:</b>
            <ul className="nav">
                <li className="nav-item">
                    <Link
                        className="nav-link"
                        to={makeSearchLink("uploader", group.name, false, "/")}
                    >
                        Search for uploads
                    </Link>
                    <Link
                        className="nav-link"
                        to={makeSearchLink("shared", group.name, false, "/")}
                    >
                        Search for shared files
                    </Link>
                    <Link
                        className="nav-link"
                        to={`/admin/group/${group.name}/members`}
                    >
                        Show group members
                    </Link>
                    <Link
                        className="nav-link"
                        to={`/admin/group/${group.name}/capabilities`}
                    >
                        Check group capabilities
                    </Link>
                    <a
                        href="#remove-group"
                        className="nav-link text-danger"
                        onClick={(ev) => {
                            ev.preventDefault();
                            setDeleteModalOpen(true);
                        }}
                    >
                        <FontAwesomeIcon icon="trash" />
                        Remove group
                    </a>
                </li>
            </ul>
            <ConfirmationModal
                isOpen={isDeleteModalOpen}
                disabled={isDeleteModalDisabled}
                onRequestClose={() => setDeleteModalOpen(false)}
                onConfirm={handleRemoveGroup}
                message={`Are you sure you want to delete ${group.name} from mwdb`}
                buttonStyle="btn-danger"
            />
        </div>
    );
}<|MERGE_RESOLUTION|>--- conflicted
+++ resolved
@@ -63,13 +63,9 @@
                         <EditableItem
                             name="name"
                             defaultValue={group.name}
-<<<<<<< HEAD
                             onSubmit={handleUpdate}
-=======
-                            onSubmit={handleRename}
                             required
                             pattern="[A-Za-z0-9_-]{1,32}"
->>>>>>> 1187fe48
                         />
                     </GroupItem>
                     <GroupItem label="Members">

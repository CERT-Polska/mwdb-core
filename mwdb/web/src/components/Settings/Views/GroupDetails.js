import React, { useState } from "react";
import { Link } from "react-router-dom";
import api from "@mwdb-web/commons/api";
import {
    ConfirmationModal,
    EditableItem,
<<<<<<< HEAD
    FeatureSwitch,
=======
    UserBadge,
>>>>>>> 1a9c271f
    useViewAlert,
} from "@mwdb-web/commons/ui";
import { makeSearchLink } from "@mwdb-web/commons/helpers";
import { FontAwesomeIcon } from "@fortawesome/react-fontawesome";

function GroupItem(props) {
    let value = props.value ? props.value : "never";
    return (
        <tr className="d-flex">
            <th className="col-3">{props.label}</th>
            <td className="col-9">{props.children || value}</td>
        </tr>
    );
}

export default function GroupDetails({ group, updateGroup }) {
    const viewAlert = useViewAlert();
    const [isDeleteModalOpen, setDeleteModalOpen] = useState(false);
    const [isDeleteModalDisabled, setDeleteModalDisabled] = useState(false);

    async function handleUpdate(newValue) {
        try {
            await api.updateGroup(group.name, newValue);
            viewAlert.redirectToAlert({
                target: `/admin/group/${newValue["name"] || group.name}`,
                success: `Group has been successfully updated.`,
            });
            if (!newValue["name"]) updateGroup();
        } catch (error) {
            viewAlert.setAlert({ error });
        }
    }

    async function handleRemoveGroup() {
        try {
            setDeleteModalDisabled(true);
            await api.removeGroup(group.name);
            viewAlert.redirectToAlert({
                target: `/admin/groups/`,
                success: `Group '${group.name}' has been successfully removed`,
            });
        } catch (error) {
            viewAlert.setAlert({ error });
            setDeleteModalOpen(false);
            setDeleteModalDisabled(false);
        }
    }

    if (Object.keys(group).length === 0) return [];

    return (
        <div className="container">
            <table className="table table-striped table-bordered wrap-table">
                <tbody>
                    <GroupItem label="Group name">
                        <EditableItem
                            name="name"
                            defaultValue={group.name}
                            onSubmit={handleUpdate}
                            required
                            pattern="[A-Za-z0-9_-]{1,32}"
                        />
                    </GroupItem>
                    <GroupItem label="Members">
                        {group &&
                            group.users.map((user) => (
                                <UserBadge
                                    user={{ login: user }}
                                    clickable
                                    basePath={"/admin"}
                                />
                            ))}
                    </GroupItem>
                </tbody>
            </table>
            <b>Group features:</b>
            <FeatureSwitch
                name="workspace"
                value={group["workspace"]}
                onUpdate={handleUpdate}
            >
                <b>Workgroup</b>
                {group["workspace"] ? (
                    <span className="badge badge-success">Enabled</span>
                ) : (
                    []
                )}
                <div>
                    Converts group to the workgroup, so users will see each
                    other within this group. Enabled by default for user-defined
                    groups.
                </div>
            </FeatureSwitch>
            <FeatureSwitch
                name="default"
                value={group["default"]}
                onUpdate={handleUpdate}
            >
                <b>Default group</b>
                {group["default"] ? (
                    <span className="badge badge-success">Enabled</span>
                ) : (
                    []
                )}
                <div>Automatically adds new users to this group.</div>
            </FeatureSwitch>
            <b>Actions:</b>
            <ul className="nav">
                <li className="nav-item">
                    <Link
                        className="nav-link"
                        to={makeSearchLink("uploader", group.name, false, "/")}
                    >
                        Search for uploads
                    </Link>
                    <Link
                        className="nav-link"
                        to={makeSearchLink("shared", group.name, false, "/")}
                    >
                        Search for shared files
                    </Link>
                    <Link
                        className="nav-link"
                        to={`/admin/group/${group.name}/members`}
                    >
                        Show group members
                    </Link>
                    <Link
                        className="nav-link"
                        to={`/admin/group/${group.name}/capabilities`}
                    >
                        Check group capabilities
                    </Link>
                    <a
                        href="#remove-group"
                        className="nav-link text-danger"
                        onClick={(ev) => {
                            ev.preventDefault();
                            setDeleteModalOpen(true);
                        }}
                    >
                        <FontAwesomeIcon icon="trash" />
                        Remove group
                    </a>
                </li>
            </ul>
            <ConfirmationModal
                isOpen={isDeleteModalOpen}
                disabled={isDeleteModalDisabled}
                onRequestClose={() => setDeleteModalOpen(false)}
                onConfirm={handleRemoveGroup}
                message={`Are you sure you want to delete ${group.name} from mwdb`}
                buttonStyle="btn-danger"
            />
        </div>
    );
}<|MERGE_RESOLUTION|>--- conflicted
+++ resolved
@@ -4,11 +4,8 @@
 import {
     ConfirmationModal,
     EditableItem,
-<<<<<<< HEAD
     FeatureSwitch,
-=======
     UserBadge,
->>>>>>> 1a9c271f
     useViewAlert,
 } from "@mwdb-web/commons/ui";
 import { makeSearchLink } from "@mwdb-web/commons/helpers";

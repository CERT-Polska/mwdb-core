import React, { useEffect, useState, useCallback } from "react";
import api from "@mwdb-web/commons/api";
<<<<<<< HEAD
import { GroupBadge, MemberList, getErrorMessage } from "@mwdb-web/commons/ui";
import { useHistory } from "react-router-dom";
=======
import { MemberList, useViewAlert } from "@mwdb-web/commons/ui";
>>>>>>> b6039cca

export let GroupMemberList = (props) => (
    <MemberList
        nameKey="login"
        itemLinkClass={(user) => (
            <GroupBadge group={{ name: user.login, private: true }} clickable />
        )}
        {...props}
    />
);

export default function GroupMembers({ group, getGroup }) {
    const viewAlert = useViewAlert();
    const [allUsers, setAllUsers] = useState([]);

    async function addMember(login) {
        try {
            await api.addGroupMember(group.name, login);
            getGroup();
            viewAlert.setAlert({
                success: `Member '${login}' successfully added.`,
            });
        } catch (error) {
            viewAlert.setAlert({ error });
        }
    }

    async function removeMember(login) {
        try {
            await api.removeGroupMember(group.name, login);
            getGroup();
            viewAlert.setAlert({
                success: `Member '${login}' successfully removed.`,
            });
        } catch (error) {
            viewAlert.setAlert({ error });
        }
    }
    async function setAdminMembership(login, membership) {
        try {
            await api.setGroupAdmin(group.name, login, membership);
            getGroup();
            viewAlert.setAlert({
                success: `Member '${login}' successfully updated.`,
            });
        } catch (error) {
            viewAlert.setAlert({ error });
        }
    }

    async function updateAllUsers() {
        try {
            let response = await api.getUsers();
            setAllUsers(response.data.users);
        } catch (error) {
            viewAlert.setAlert({ error });
        }
    }

    const getAllUsers = useCallback(updateAllUsers, []);

    useEffect(() => {
        getAllUsers();
    }, [getAllUsers]);

    if (Object.keys(group).length === 0) return [];

    let usersItems = group.users.map((user) => ({ login: user }));
    let allUsersItems = allUsers.filter(
        (v) => !usersItems.map((c) => c.login).includes(v.login)
    );

    return (
        <div className="container">
            <h2>Group members:</h2>
            <GroupMemberList
                items={usersItems}
                admins={group.admins}
                setAdminMembership={setAdminMembership}
                addMember={addMember}
                removeMember={removeMember}
                newMemberItems={allUsersItems}
                groupName={group.name}
            />
        </div>
    );
}<|MERGE_RESOLUTION|>--- conflicted
+++ resolved
@@ -1,11 +1,6 @@
 import React, { useEffect, useState, useCallback } from "react";
 import api from "@mwdb-web/commons/api";
-<<<<<<< HEAD
-import { GroupBadge, MemberList, getErrorMessage } from "@mwdb-web/commons/ui";
-import { useHistory } from "react-router-dom";
-=======
-import { MemberList, useViewAlert } from "@mwdb-web/commons/ui";
->>>>>>> b6039cca
+import { GroupBadge, MemberList, useViewAlert } from "@mwdb-web/commons/ui";
 
 export let GroupMemberList = (props) => (
     <MemberList

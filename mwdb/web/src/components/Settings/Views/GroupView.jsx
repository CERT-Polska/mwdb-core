--- conflicted
+++ resolved
@@ -44,11 +44,7 @@
 
     function BreadcrumbItems({ elements = [] }) {
         return [
-<<<<<<< HEAD
-            <li className="breadcrumb-item" key="details">
-=======
             <li className="breadcrumb-item" key={"Group details"}>
->>>>>>> 924849c6
                 <strong>Group details: </strong>
                 {elements.length > 0 ? (
                     <Link to={`/settings/group/${group.name}`}>

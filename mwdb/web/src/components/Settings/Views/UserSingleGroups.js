import React, { useEffect, useState, useCallback } from "react";
<<<<<<< HEAD
import api from "@mwdb-web/commons/api";
import { GroupBadge, MemberList, getErrorMessage } from "@mwdb-web/commons/ui";
import { useHistory } from "react-router-dom";
=======
import { GroupLink } from "./ShowGroups";

import api from "@mwdb-web/commons/api";
import { MemberList, useViewAlert } from "@mwdb-web/commons/ui";
>>>>>>> b6039cca

export let GroupMemberList = (props) => (
    <MemberList
        nameKey="name"
        itemLinkClass={(group) => <GroupBadge group={group} clickable />}
        {...props}
    />
);

export default function UserSingleGroups({ user, getUser }) {
    const viewAlert = useViewAlert();
    const [allGroups, setAllGroups] = useState([]);

    async function addMember(group) {
        try {
            await api.addGroupMember(group, user.login);
            getUser();
            viewAlert.setAlert({
                success: `User successfully added to '${group}' group.`,
            });
        } catch (error) {
            viewAlert.setAlert({ error });
        }
    }

    async function removeMember(group) {
        try {
            await api.removeGroupMember(group, user.login);
            getUser();
            viewAlert.setAlert({
                success: `User successfully removed from '${group}' group.`,
            });
        } catch (error) {
            viewAlert.setAlert({ error });
        }
    }

    async function updateAllGroups() {
        try {
            let response = await api.getGroups();
            setAllGroups(response.data.groups);
        } catch (error) {
            viewAlert.setAlert({ error });
        }
    }

    const getAllGroups = useCallback(updateAllGroups, []);

    useEffect(() => {
        getAllGroups();
    }, [getAllGroups]);

    if (Object.keys(user).length === 0) return [];

    let groupItems = user.groups.filter(
        (group) => group.name !== "public" && group.name !== user.login
    );

    let allGroupItems = allGroups.filter(
        (group) =>
            !user.groups.map((g) => g.name).includes(group.name) &&
            !group.private &&
            group.name !== "public"
    );

    return (
        <div className="container">
            <h2>User groups:</h2>
            <GroupMemberList
                items={groupItems}
                addMember={addMember}
                removeMember={removeMember}
                newMemberItems={allGroupItems}
                userName={user.login}
            />
        </div>
    );
}<|MERGE_RESOLUTION|>--- conflicted
+++ resolved
@@ -1,14 +1,6 @@
 import React, { useEffect, useState, useCallback } from "react";
-<<<<<<< HEAD
 import api from "@mwdb-web/commons/api";
-import { GroupBadge, MemberList, getErrorMessage } from "@mwdb-web/commons/ui";
-import { useHistory } from "react-router-dom";
-=======
-import { GroupLink } from "./ShowGroups";
-
-import api from "@mwdb-web/commons/api";
-import { MemberList, useViewAlert } from "@mwdb-web/commons/ui";
->>>>>>> b6039cca
+import { GroupBadge, MemberList, useViewAlert } from "@mwdb-web/commons/ui";
 
 export let GroupMemberList = (props) => (
     <MemberList

import React, { useEffect, useState } from "react";
import { isEmpty } from "lodash";

import { api } from "@mwdb-web/commons/api";
import {
    Autocomplete,
    ConfirmationModal,
    GroupBadge,
    useViewAlert,
} from "@mwdb-web/commons/ui";
import { faTrash, faPlus } from "@fortawesome/free-solid-svg-icons";
import { FontAwesomeIcon } from "@fortawesome/react-fontawesome";
import { Link, useOutletContext } from "react-router-dom";

function AddGroupForm({ newGroupsItems, addGroup }) {
    const [newGroup, setNewGroup] = useState("");
    const [isModalOpen, setModalOpen] = useState(false);

    return (
        <div className="card">
            <div className="card-body">
                <Autocomplete
                    value={newGroup}
                    getItemValue={(group) => group.name}
                    items={newGroupsItems.filter(
                        (group) =>
                            group.name
                                .toLowerCase()
                                .indexOf(newGroup.toLowerCase()) !== -1
                    )}
                    onChange={(value) => setNewGroup(value)}
                    className="form-control"
                    placeholder="Group name"
                />
                <button
                    className="btn btn-outline-success mt-2 mr-1"
                    disabled={newGroup.length === 0}
                    onClick={() => {
                        setModalOpen(true);
                    }}
                >
                    <FontAwesomeIcon icon={faPlus} /> Add group
                </button>
                <ConfirmationModal
                    isOpen={isModalOpen}
                    onRequestClose={() => {
                        setModalOpen(false);
                    }}
                    onConfirm={() => {
                        addGroup(newGroup);
                        setNewGroup("");
                        setModalOpen(false);
                    }}
                    message={`Are you sure you want to add current user to ${newGroup} group?`}
                    buttonStyle="btn-success"
                    confirmText="Add"
                />
            </div>
        </div>
    );
}

function GroupsList({ groups, removeMember }) {
    const [isModalOpen, setModalOpen] = useState(false);
    const [removeGroup, setRemoveGroup] = useState("");

    return (
        <React.Fragment>
<<<<<<< HEAD
            {groups.map((group, index) => (
                <tr key={index}>
=======
            {groups.map((group) => (
                <tr key={group.name}>
>>>>>>> 924849c6
                    <th className="col">
                        <GroupBadge
                            group={group}
                            clickable
                            basePath="/settings"
                        />
                    </th>
                    <td className="col-auto">
                        <Link
                            to="#"
                            data-toggle="tooltip"
                            title="Remove user from group"
                            onClick={(ev) => {
                                ev.preventDefault();
                                setModalOpen(true);
                                setRemoveGroup(group.name);
                            }}
                        >
                            <FontAwesomeIcon icon={faTrash} />
                        </Link>
                    </td>
                </tr>
            ))}
            <ConfirmationModal
                isOpen={isModalOpen}
                onRequestClose={() => {
                    setModalOpen(false);
                    setRemoveGroup("");
                }}
                onConfirm={() => {
                    removeMember(removeGroup);
                    setModalOpen(false);
                }}
                message={`Are you sure you want to remove user from ${removeGroup} group?`}
                confirmText="Remove"
            />
        </React.Fragment>
    );
}

export default function UserSingleGroups() {
    const { setAlert } = useViewAlert();
    const { user, getUser } = useOutletContext();
    const [allGroups, setAllGroups] = useState([]);

    async function addMember(group) {
        try {
            await api.addGroupMember(group, user.login);
            getUser();
            setAlert({
                success: `User successfully added to '${group}' group.`,
            });
        } catch (error) {
            setAlert({ error });
        }
    }

    async function removeMember(group) {
        try {
            await api.removeGroupMember(group, user.login);
            getUser();
            setAlert({
                success: `User successfully removed from '${group}' group.`,
            });
        } catch (error) {
            setAlert({ error });
        }
    }

    async function getAllGroups() {
        try {
            let response = await api.getGroups();
            setAllGroups(response.data.groups);
        } catch (error) {
            setAlert({ error });
        }
    }

    useEffect(() => {
        getAllGroups();
    }, []);

    if (isEmpty(user)) return <></>;

    let groupItems = user.groups
        .filter((group) => group.name !== "public" && group.name !== user.login)
        .sort((groupA, groupB) => groupA.name.localeCompare(groupB.name));

    let allGroupItems = allGroups.filter(
        (group) =>
            !user.groups.map((g) => g.name).includes(group.name) &&
            !group.private &&
            group.name !== "public"
    );

    return (
        <div className="container">
            <AddGroupForm newGroupsItems={allGroupItems} addGroup={addMember} />
            <table className="table table-bordered wrap-table">
                <tbody>
                    <GroupsList
                        groups={groupItems}
                        removeMember={removeMember}
                    />
                </tbody>
            </table>
        </div>
    );
}<|MERGE_RESOLUTION|>--- conflicted
+++ resolved
@@ -66,13 +66,8 @@
 
     return (
         <React.Fragment>
-<<<<<<< HEAD
-            {groups.map((group, index) => (
-                <tr key={index}>
-=======
             {groups.map((group) => (
                 <tr key={group.name}>
->>>>>>> 924849c6
                     <th className="col">
                         <GroupBadge
                             group={group}

import React, { useEffect, useState } from "react";
import { useParams, Outlet, Link, Route, Routes } from "react-router-dom";
<<<<<<< HEAD
import { isEmpty, find } from "lodash";
=======
import { isEmpty } from "lodash";
>>>>>>> 924849c6

import { api } from "@mwdb-web/commons/api";
import { useViewAlert, ConfirmationModal } from "@mwdb-web/commons/ui";

export default function UserView() {
    const { setAlert } = useViewAlert();
    const { login } = useParams();
    const [user, setUser] = useState({});
    const [capabilitiesToDelete, setCapabilitiesToDelete] = useState("");

    const getUser = useCallback(updateUser, [login, setAlert]);

    useEffect(() => {
        getUser();
    }, [login]);

    async function getUser() {
        try {
            const response = await api.getUser(login);
            setUser(response.data);
        } catch (error) {
            setAlert({ error });
        }
    }

<<<<<<< HEAD
    async function changeCapabilities(capability) {
        try {
            const foundUserCapabilities = find(user.groups, {
                name: user.login,
            }).capabilities;
            const capabilities = foundUserCapabilities.filter(
                (item) => item !== capability
            );
            await api.updateGroup(user.login, { capabilities });
            setCapabilitiesToDelete("");
            setAlert({
                success: `Capabilities for ${user.login} successfully changed`,
            });
        } catch (error) {
            setAlert({ error });
        }
    }

    useEffect(() => {
        getUser();
    }, [getUser]);

    if (!user) return [];

    function BreadcrumbItems({ elements = [] }) {
        return [
            <li className="breadcrumb-item" key="details">
=======
    if (isEmpty(user)) return <></>;

    function BreadcrumbItems({ elements = [] }) {
        return [
            <li className="breadcrumb-item" key="account-details">
>>>>>>> 924849c6
                <strong>Account details: </strong>
                {elements.length > 0 ? (
                    <Link to={`/settings/user/${user.login}`}>
                        {user.login}
                    </Link>
                ) : (
                    <span>{user.login}</span>
                )}
            </li>,
            ...elements.map((element, index) => (
                <li
                    key={index}
                    className={`breadcrumb-item ${
                        index === elements.length - 1 ? "active" : ""
                    }`}
                >
                    {element}
                </li>
            )),
        ];
    }

    return (
        <div className="container">
            <nav aria-label="breadcrumb">
                <ol className="breadcrumb">
                    <Routes>
                        <Route index element={<BreadcrumbItems />} />
                        <Route
                            path="capabilities"
                            element={
                                <BreadcrumbItems elements={["Capabilities"]} />
                            }
                        />
                        <Route
                            path="api-keys"
                            element={
                                <BreadcrumbItems elements={["API keys"]} />
                            }
                        />
                        <Route
                            path="password"
                            element={
                                <BreadcrumbItems
                                    elements={["Reset password"]}
                                />
                            }
                        />
                        <Route
                            path="groups"
                            element={<BreadcrumbItems elements={["Groups"]} />}
                        />
                    </Routes>
                </ol>
            </nav>
            <ConfirmationModal
                buttonStyle="badge-success"
                confirmText="Yes"
                message={`Are you sure you want to delete '${capabilitiesToDelete}' capabilities?`}
                isOpen={!isEmpty(capabilitiesToDelete)}
                onRequestClose={() => setCapabilitiesToDelete("")}
                onConfirm={(ev) => {
                    ev.preventDefault();
                    changeCapabilities(capabilitiesToDelete);
                }}
            />
            <Outlet context={{ user, getUser, setCapabilitiesToDelete }} />
        </div>
    );
}<|MERGE_RESOLUTION|>--- conflicted
+++ resolved
@@ -1,10 +1,6 @@
 import React, { useEffect, useState } from "react";
 import { useParams, Outlet, Link, Route, Routes } from "react-router-dom";
-<<<<<<< HEAD
 import { isEmpty, find } from "lodash";
-=======
-import { isEmpty } from "lodash";
->>>>>>> 924849c6
 
 import { api } from "@mwdb-web/commons/api";
 import { useViewAlert, ConfirmationModal } from "@mwdb-web/commons/ui";
@@ -30,7 +26,6 @@
         }
     }
 
-<<<<<<< HEAD
     async function changeCapabilities(capability) {
         try {
             const foundUserCapabilities = find(user.groups, {
@@ -49,22 +44,11 @@
         }
     }
 
-    useEffect(() => {
-        getUser();
-    }, [getUser]);
-
-    if (!user) return [];
-
-    function BreadcrumbItems({ elements = [] }) {
-        return [
-            <li className="breadcrumb-item" key="details">
-=======
-    if (isEmpty(user)) return <></>;
+   if (isEmpty(user)) return <></>;
 
     function BreadcrumbItems({ elements = [] }) {
         return [
             <li className="breadcrumb-item" key="account-details">
->>>>>>> 924849c6
                 <strong>Account details: </strong>
                 {elements.length > 0 ? (
                     <Link to={`/settings/user/${user.login}`}>

import React, { useContext } from "react";

import { faPlus } from "@fortawesome/free-solid-svg-icons";
import { APIContext } from "@mwdb-web/commons/api/context";
import { AuthContext, Capability } from "@mwdb-web/commons/auth";
import { ObjectContext } from "@mwdb-web/commons/context";
import { ObjectAction } from "@mwdb-web/commons/ui";

export default function RemoveAction() {
    const api = useContext(APIContext);
    const auth = useContext(AuthContext);
    const context = useContext(ObjectContext);

    // If user can't add parents: don't show the action
<<<<<<< HEAD
    if (!auth.hasCapability(Capability.addingParents) || api.remote) return [];
=======
    if (
        !auth.hasCapability("adding_parents") ||
        !auth.hasCapability("adding_files") ||
        api.remote
    )
        return [];
>>>>>>> 6722ca0c

    return (
        <ObjectAction
            label="Upload child"
            icon={faPlus}
            link={`/upload?parent=${context.object.id}`}
        />
    );
}<|MERGE_RESOLUTION|>--- conflicted
+++ resolved
@@ -12,16 +12,12 @@
     const context = useContext(ObjectContext);
 
     // If user can't add parents: don't show the action
-<<<<<<< HEAD
-    if (!auth.hasCapability(Capability.addingParents) || api.remote) return [];
-=======
     if (
-        !auth.hasCapability("adding_parents") ||
-        !auth.hasCapability("adding_files") ||
+        !auth.hasCapability(Capability.addingParents) ||
+        !auth.hasCapability(Capability.addingFiles) ||
         api.remote
     )
         return [];
->>>>>>> 6722ca0c
 
     return (
         <ObjectAction

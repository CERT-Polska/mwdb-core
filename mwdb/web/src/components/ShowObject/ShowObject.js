import React, {useEffect, useReducer} from 'react';

import {FontAwesomeIcon} from '@fortawesome/react-fontawesome';

import ObjectBox from './Views/ObjectBox';
// todo: all boxes need to be rewritten to independent components
import MultiRelationsBox from './Views/RelationsBox';
import CommentBox from './Views/CommentBox';
import TagBox from './Views/TagBox';
import ShareBox from "../Shares";
import AttributesBox from "./Views/AttributesBox"

import api from "@mwdb-web/commons/api";
import { ObjectContext } from "@mwdb-web/commons/context";
import { Extendable } from "@mwdb-web/commons/extensions";
import { View } from "@mwdb-web/commons/ui";

const initialObjectState = {
    object: null,
    objectError: null
}

const objectUpdate = Symbol("objectUpdate");
const objectError = Symbol("objectError");

function objectStateReducer(state, action) {
    switch(action.type) {
        case objectUpdate:
            return { object: action.object, objectError: null }
        case objectError:
            return { object: state.object, objectError: action.error}
        default:
            return state
    }
}

export default function ShowObject(props) {
    const [objectState, setObjectState] = useReducer(objectStateReducer, initialObjectState)

    function setObjectError(error) {
        setObjectState({
            type: objectError, error
        })
    }

    async function updateObject() {
        try {
            let response = await api.getObject(props.objectType, props.objectId);
            setObjectState({
                type: objectUpdate,
                object: response.data
            })
        } catch(error) {
            setObjectError(error);
        }
    }

    useEffect(() => {
        updateObject();
        // eslint-disable-next-line react-hooks/exhaustive-deps
    }, [props.objectId])

    const objectLayout = (
        objectState.object
        ? (
            <div className="card-body">
                <Extendable ident="showObject">
                    <div className="row">
                        <div className="col-md-7">
                            <Extendable ident="showObjectLeftColumn">
                                <div className="card">
                                    <Extendable ident="showObjectPresenter">
                                        <div className="card-header detailed-view-header">
                                            <FontAwesomeIcon icon={props.headerIcon}/>
                                            {props.headerCaption}
                                        </div>
                                        <ObjectBox defaultTab={props.defaultTab || "details"}>
                                            <Extendable ident="showObjectTabs">
                                                {props.children}
                                            </Extendable>
                                        </ObjectBox>
                                    </Extendable>
                                </div>
                                <ShareBox id={objectState.object.id}/>
                            </Extendable>
                        </div>
                        <div className="col-md-5">
                            <Extendable ident="showObjectRightColumn">
<<<<<<< HEAD
                                <TagBox id={objectState.object.id} searchEndpoint={props.searchEndpoint}/>
                                <MultiRelationsBox />
                                <AttributesBox {...objectState.object}/>
=======
                                <TagBox />
                                <MultiRelationsBox id={objectState.object.id} parents={objectState.object.parents} children={objectState.object.children}
                                                onObjectUpdate={objectState.updateObject}/>
                                <AttributesBox />
>>>>>>> 8a6fa393
                                <CommentBox />
                            </Extendable>
                        </div>
                    </div>
                </Extendable>
            </div>
        ) : []
    )

    return (
        <ObjectContext.Provider value={{
            object: objectState.object,
            objectError: objectState.objectError,
            objectType: props.objectType,
            searchEndpoint: props.searchEndpoint,
            updateObject,
            setObjectError
        }}>
            <View fluid ident={props.ident} error={objectState.objectError}>
                { objectLayout }
            </View>
        </ObjectContext.Provider>
    );
}<|MERGE_RESOLUTION|>--- conflicted
+++ resolved
@@ -86,16 +86,9 @@
                         </div>
                         <div className="col-md-5">
                             <Extendable ident="showObjectRightColumn">
-<<<<<<< HEAD
-                                <TagBox id={objectState.object.id} searchEndpoint={props.searchEndpoint}/>
+                                <TagBox />
                                 <MultiRelationsBox />
-                                <AttributesBox {...objectState.object}/>
-=======
-                                <TagBox />
-                                <MultiRelationsBox id={objectState.object.id} parents={objectState.object.parents} children={objectState.object.children}
-                                                onObjectUpdate={objectState.updateObject}/>
                                 <AttributesBox />
->>>>>>> 8a6fa393
                                 <CommentBox />
                             </Extendable>
                         </div>

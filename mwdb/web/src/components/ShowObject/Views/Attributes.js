import React, { useContext, useState } from "react";
import { FontAwesomeIcon } from "@fortawesome/react-fontawesome";

import { ObjectContext } from "@mwdb-web/commons/context";
import { fromPlugin, Extendable } from "@mwdb-web/commons/extensions";
import { DataTable, ActionCopyToClipboard } from "@mwdb-web/commons/ui";
import { makeSearchLink } from "@mwdb-web/commons/helpers";
<<<<<<< HEAD
import { useNavigate } from "react-router-dom";
=======
import { useHistory } from "react-router-dom";
import { renderValue } from "../../RichAttribute/MarkedMustache";
>>>>>>> 28bf6dc0

let attributeRenderers = {};

for (let extraRenderers of fromPlugin("attributeRenderers")) {
    attributeRenderers = { ...attributeRenderers, ...extraRenderers };
}

function AttributeValue({ value, attributeId, attributeDefinition, onRemove }) {
<<<<<<< HEAD
    const { url_template: urlTemplate, key } = attributeDefinition;
    const navigate = useNavigate();
=======
    const {
        url_template: urlTemplate,
        rich_template: richTemplate,
        key,
    } = attributeDefinition;
    const history = useHistory();
>>>>>>> 28bf6dc0

    let valueRender, valueRaw;

    if (richTemplate !== "") {
        try {
            valueRender = renderValue(richTemplate, {
                value: value,
            });
        } catch (e) {
            console.error(e);
            valueRender = (
                <pre className="attribute-object" style={{ color: "red" }}>
                    {"(template error)"} {JSON.stringify(value, null, 4)}
                </pre>
            );
        }
        valueRaw = JSON.stringify(value);
    } else if (typeof value === "string") {
        // URL templates are supported only for string values
        const url = urlTemplate ? urlTemplate.replace("$value", value) : null;
        if (url) {
            valueRender = <a href={url}>{value}</a>;
        } else {
            valueRender = <span>{value}</span>;
        }
        valueRaw = value;
    } else {
        valueRender = (
            <pre className="attribute-object">
                {"(object)"} {JSON.stringify(value, null, 4)}
            </pre>
        );
        valueRaw = JSON.stringify(value);
    }
    return (
        <div className="d-flex">
            {valueRender}
            <div className="d-flex align-items-center">
                <span className="ml-2">
                    <ActionCopyToClipboard
                        text={valueRaw}
                        tooltipMessage="Copy value to clipboard"
                    />
                </span>
                {typeof value === "string" && (
                    <span
                        className="ml-2"
                        data-toggle="tooltip"
                        title="Search for that attribute values"
                        onClick={(ev) => {
                            ev.preventDefault();
                            navigate(
                                makeSearchLink({
                                    field: `attribute.${key}`,
                                    value: valueRaw,
                                    pathname: "/search",
                                })
                            );
                        }}
                    >
                        <i>
                            <FontAwesomeIcon
                                icon="search"
                                size="sm"
                                style={{ cursor: "pointer" }}
                            />
                        </i>
                    </span>
                )}
                {onRemove && (
                    <span
                        className="ml-2"
                        data-toggle="tooltip"
                        title="Remove attribute value from this object"
                        onClick={() => onRemove(attributeId)}
                    >
                        <i>
                            <FontAwesomeIcon
                                icon={"trash"}
                                size="sm"
                                style={{ cursor: "pointer" }}
                            />
                        </i>
                    </span>
                )}
            </div>
        </div>
    );
}

function AttributeRow({
    attributeKey,
    attributeLabel,
    collapsed,
    onCollapse,
    collapsible,
    children,
}) {
    return (
        <tr>
            <th
                onClick={(ev) => {
                    ev.preventDefault();
                    if (collapsible) onCollapse(!collapsed);
                }}
            >
                {collapsible ? (
                    <FontAwesomeIcon
                        icon={collapsed ? "plus" : "minus"}
                        size="sm"
                    />
                ) : (
                    []
                )}{" "}
                <span
                    data-toggle="tooltip"
                    title={attributeKey}
                    style={{ cursor: "pointer" }}
                >
                    {attributeLabel || attributeKey}
                </span>
            </th>
            <td className="flickerable">
                {children}
                {collapsible && collapsed ? (
                    <span style={{ color: "gray", fontWeight: "bold" }}>
                        ...
                    </span>
                ) : (
                    []
                )}
            </td>
        </tr>
    );
}

function AttributeRenderer({
    attributes,
    attributeDefinition,
    onUpdateAttributes,
    onRemoveAttribute,
}) {
    const [collapsed, setCollapsed] = useState(true);
    const isCollapsible = attributes.length > 3;
    const visibleAttributes = collapsed ? attributes.slice(0, 3) : attributes;

    return (
        <AttributeRow
            attributeKey={attributeDefinition.key}
            attributeLabel={attributeDefinition.label}
            onCollapse={(collapsed) => setCollapsed(collapsed)}
            collapsed={collapsed}
            collapsible={isCollapsible}
        >
            {visibleAttributes.map((attribute) => (
                <AttributeValue
                    key={attribute.id}
                    attributeId={attribute.id}
                    value={attribute.value}
                    attributeDefinition={attributeDefinition}
                    onRemove={onRemoveAttribute}
                />
            ))}
        </AttributeRow>
    );
}

export default function Attributes({
    attributes,
    attributeDefinitions,
    onUpdateAttributes,
    onRemoveAttribute,
}) {
    const context = useContext(ObjectContext);
    const rows = Object.keys(attributes)
        .sort()
        .map((key) => {
            const definition = attributeDefinitions[key];
            if (!definition)
                // definition not yet loaded
                return [];
            let Attribute = attributeRenderers[key] || AttributeRenderer;
            return (
                <Attribute
                    key={key}
                    attributeKey={key}
                    attributeDefinition={definition}
                    attributes={attributes[key]}
                    onUpdateAttributes={onUpdateAttributes}
                    onRemoveAttribute={onRemoveAttribute}
                />
            );
        });
    return (
        <Extendable
            ident="attributesList"
            attributes={attributes}
            onUpdateAttributes={onUpdateAttributes}
            object={context.object}
        >
            {rows.length > 0 ? (
                <DataTable>{rows}</DataTable>
            ) : (
                <div className="card-body text-muted">
                    No attributes to display
                </div>
            )}
        </Extendable>
    );
}<|MERGE_RESOLUTION|>--- conflicted
+++ resolved
@@ -5,12 +5,8 @@
 import { fromPlugin, Extendable } from "@mwdb-web/commons/extensions";
 import { DataTable, ActionCopyToClipboard } from "@mwdb-web/commons/ui";
 import { makeSearchLink } from "@mwdb-web/commons/helpers";
-<<<<<<< HEAD
 import { useNavigate } from "react-router-dom";
-=======
-import { useHistory } from "react-router-dom";
 import { renderValue } from "../../RichAttribute/MarkedMustache";
->>>>>>> 28bf6dc0
 
 let attributeRenderers = {};
 
@@ -19,17 +15,12 @@
 }
 
 function AttributeValue({ value, attributeId, attributeDefinition, onRemove }) {
-<<<<<<< HEAD
-    const { url_template: urlTemplate, key } = attributeDefinition;
-    const navigate = useNavigate();
-=======
     const {
         url_template: urlTemplate,
         rich_template: richTemplate,
         key,
     } = attributeDefinition;
-    const history = useHistory();
->>>>>>> 28bf6dc0
+    const navigate = useNavigate();
 
     let valueRender, valueRaw;
 

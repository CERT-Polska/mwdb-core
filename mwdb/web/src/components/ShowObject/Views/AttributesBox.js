--- conflicted
+++ resolved
@@ -1,20 +1,12 @@
-import React, { useState } from "react";
+import React, { useState, useContext } from "react";
 import { Link } from "react-router-dom";
 import { FontAwesomeIcon } from "@fortawesome/react-fontawesome";
 import { Extendable } from "@mwdb-web/commons/extensions";
-<<<<<<< HEAD
+import ObjectAttributes from "../../Attributes";
 import { APIContext } from "@mwdb-web/commons/api/context";
-import { ObjectContext } from "@mwdb-web/commons/context";
-import ConnectedObjectAttributes from "../../Attributes";
 
 export default function AttributesBox() {
     const api = useContext(APIContext);
-    const context = useContext(ObjectContext);
-=======
-import ObjectAttributes from "../../Attributes";
-
-export default function AttributesBox() {
->>>>>>> 61462955
     const [isAttributeAddModalOpen, setAttributeAddModalOpen] = useState(false);
 
     return (
@@ -42,12 +34,7 @@
                         []
                     )}
                 </div>
-<<<<<<< HEAD
-                <ConnectedObjectAttributes
-                    object={context.object}
-=======
                 <ObjectAttributes
->>>>>>> 61462955
                     isModalOpen={isAttributeAddModalOpen}
                     onRequestModalClose={() => setAttributeAddModalOpen(false)}
                 />

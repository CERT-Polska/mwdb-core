--- conflicted
+++ resolved
@@ -3,7 +3,6 @@
 import { useRouteMatch } from "react-router-dom";
 
 import { TabContext } from "@mwdb-web/commons/ui";
-import { useParams } from "react-router-dom";
 
 function useComponentState(initialState) {
     // Functions (and components) are just called by useState and setter,
@@ -19,26 +18,8 @@
 
 export default function ObjectBox(props) {
     const history = useHistory();
-    const { remote } = useParams();
     const [Component, setComponent] = useComponentState(() => []);
     const [actions, setActions] = useState([]);
-<<<<<<< HEAD
-    let splitPoint = 0;
-    if (remote) splitPoint = 2;
-    const tab =
-        history.location.pathname.split("/")[3 + splitPoint] ||
-        props.defaultTab;
-    const subTab = history.location.pathname.split("/")[4 + splitPoint];
-
-    function getTabLink(tab, subtab) {
-        let pathElements = history.location.pathname.split("/");
-        let newPath = pathElements
-            .slice(0, 3 + splitPoint)
-            .concat([tab])
-            .concat(subtab ? [subtab] : [])
-            .join("/");
-        return newPath;
-=======
     // /sample/:hash/details
     // routePath => /sample/:hash
     // tabPath => /details
@@ -49,7 +30,6 @@
 
     function getTabLink(tab, subtab) {
         return routePath + "/" + [tab].concat(subtab ? [subtab] : []).join("/");
->>>>>>> 85c206fc
     }
 
     const tabButtons = props.children;

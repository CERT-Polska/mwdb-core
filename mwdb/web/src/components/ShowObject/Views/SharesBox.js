import React, { useState, useEffect, useCallback, useContext } from "react";
import { Link } from "react-router-dom";
import { FontAwesomeIcon } from "@fortawesome/react-fontawesome";
import { faLockOpen, faLock } from "@fortawesome/free-solid-svg-icons";

import { APIContext } from "@mwdb-web/commons/api/context";
import { ObjectContext } from "@mwdb-web/commons/context";
import { makeSearchLink } from "@mwdb-web/commons/helpers";
import { useRemotePath } from "@mwdb-web/commons/remotes";
import {
    DateString,
    ConfirmationModal,
    Autocomplete,
    ShareReasonString,
} from "@mwdb-web/commons/ui";

function groupShares(shares) {
    function timeCompare(a, b) {
        const a_time = Date.parse(a.access_time);
        const b_time = Date.parse(b.access_time);
        // The same dhash order by time
        if (a_time > b_time) return 1;
        if (a_time < b_time) return -1;
        return 0;
    }
    // Sort by time
    const shares_by_time = shares.sort(timeCompare);
    // Group by reason
    const shares_by_reason = {};
    shares_by_time.forEach((share) => {
        const {
            related_object_dhash,
            related_object_type,
            related_user_login,
            reason_type,
        } = share;
        const reasonKey = `${related_object_dhash} ${related_object_type} ${related_user_login} ${reason_type}`;
        if (!shares_by_reason[reasonKey]) shares_by_reason[reasonKey] = [share];
        else {
            shares_by_reason[reasonKey].push(share);
        }
    });
    // Sort by first reason time
    return Object.values(shares_by_reason)
        .map((shares) => {
            const firstShare = shares[0];
            const reason = {
                reasonType: firstShare.reason_type,
                relatedObjectDHash: firstShare.related_object_dhash,
                relatedObjectType: firstShare.related_object_type,
                relatedUserLogin: firstShare.related_user_login,
            };
            return { reason, shares, access_time: firstShare.access_time };
        })
        .sort(timeCompare);
}

function ShareGroupItem({ reason, shares }) {
    const remotePath = useRemotePath();
    return (
        <table className="table table-striped table-bordered wrap-table share-table">
            <thead>
                <tr>
                    <th colSpan="2">
                        <ShareReasonString {...reason} />
                    </th>
                </tr>
            </thead>
            <tbody>
                {shares.map((share) => {
                    const isUploader =
                        share.related_user_login === share.group_name;
                    return (
                        <tr className="d-flex">
                            <td className="col-6">
                                <Link
                                    to={makeSearchLink(
                                        "uploader",
                                        share.group_name,
                                        false,
                                        `${remotePath}/search`
                                    )}
                                >
                                    {share.group_name}
                                </Link>
                                {isUploader && (
                                    <span className="ml-2">(uploader)</span>
                                )}
                            </td>
                            <td className="col">
                                <DateString date={share.access_time} />
                            </td>
                        </tr>
                    );
                })}
            </tbody>
        </table>
    );
}

function ShareForm(props) {
    const [group, setGroup] = useState("");
    const groups = props.groups
        .sort()
        .filter(
            (item) => item.toLowerCase().indexOf(group.toLowerCase()) !== -1
        );

    function handleSubmit(e) {
        e.preventDefault();
        if (!group) return;
        props.onSubmit(group);
        setGroup("");
    }

    return (
        <form className="tagForm" onSubmit={handleSubmit}>
            <Autocomplete
                value={group}
                items={groups}
                onChange={(value) => setGroup(value)}
                className="form-control"
                placeholder="Share with group"
            >
                <div className="input-group-append">
                    <input
                        className="btn btn-outline-primary"
                        type="submit"
                        value="Add"
                    />
                </div>
            </Autocomplete>
        </form>
    );
}

function SharingStatusIcon({ shares }) {
    if (!shares) return [];

    // Icon showing the sharing status of the object
    const lockIcon = shares.some((share) => share.group_name === "public")
        ? "lock-open"
        : "lock";

    const lockTooltip = shares.some((share) => share.group_name === "public")
        ? "Object is shared with public"
        : "Object is not shared with public";

    return (
        <span data-toggle="tooltip" title={lockTooltip}>
            <FontAwesomeIcon
                icon={lockIcon}
                pull="left"
                size="1x"
                style={{ color: "grey", cursor: "pointer" }}
            />
        </span>
    );
}

function SharesList({ shares, groups, handleShare }) {
    if (!shares || !groups) {
        return <div className="card-body text-muted">Loading data...</div>;
    }

    const groupedItems = groupShares(shares);
    return (
        <div>
            {groupedItems.map((sharesGroup) => (
                <ShareGroupItem {...sharesGroup} />
            ))}
            {handleShare ? (
                <ShareForm onSubmit={handleShare} groups={groups} />
            ) : (
                []
            )}
        </div>
    );
}

function SharesBox() {
    const api = useContext(APIContext);
    const context = useContext(ObjectContext);

    const [groups, setGroups] = useState([]);
    const [shareReceiver, setShareReceiver] = useState("");
    const [isModalOpen, setIsModalOpen] = useState(false);

    const objectId = context.object.id;
    const shares = context.object.shares;
    const { setObjectError, updateObjectData } = context;

    async function updateShares() {
        try {
            let response = await api.getObjectShares(objectId);
            setGroups(response.data.groups);
            updateObjectData({
                shares: response.data.shares,
            });
        } catch (error) {
            setObjectError(error);
        }
    }

    async function doShare(group) {
        try {
            setIsModalOpen(false);
            await api.shareObjectWith(objectId, group);
            updateShares();
        } catch (error) {
            setObjectError(error);
        }
    }

    function handleShare(group) {
        setIsModalOpen(true);
        setShareReceiver(group);
    }

    const getShares = useCallback(updateShares, [
        api,
        objectId,
        setObjectError,
        updateObjectData,
    ]);

    useEffect(() => {
        getShares();
    }, [getShares]);

<<<<<<< HEAD
    const groupedItems = groupShares(items);

    // Icon showing the sharing status of the object
    const lockIcon = items.some((share) => share.group_name === "public")
        ? faLockOpen
        : faLock;

    const lockTooltip = items.some((share) => share.group_name === "public")
        ? "Object is shared with public"
        : "Object is not shared with public";

=======
>>>>>>> eaa53791
    return (
        <div className="card card-default">
            <ConfirmationModal
                isOpen={isModalOpen}
                onRequestClose={() => setIsModalOpen(false)}
                message={`Share the sample and all its descendants with ${shareReceiver}?`}
                onConfirm={() => doShare(shareReceiver)}
                confirmText="Share"
                buttonStyle="bg-success"
            />

            <div className="card-header">
                <div className="media">
                    <div className="align-self-center media-body">Shares</div>
                    <SharingStatusIcon shares={shares} />
                </div>
            </div>
            <SharesList
                shares={shares}
                groups={groups}
                handleShare={!api.remote ? handleShare : null}
            />
        </div>
    );
}

export default SharesBox;<|MERGE_RESOLUTION|>--- conflicted
+++ resolved
@@ -139,8 +139,8 @@
 
     // Icon showing the sharing status of the object
     const lockIcon = shares.some((share) => share.group_name === "public")
-        ? "lock-open"
-        : "lock";
+        ? faLockOpen
+        : faLock;
 
     const lockTooltip = shares.some((share) => share.group_name === "public")
         ? "Object is shared with public"
@@ -228,20 +228,6 @@
         getShares();
     }, [getShares]);
 
-<<<<<<< HEAD
-    const groupedItems = groupShares(items);
-
-    // Icon showing the sharing status of the object
-    const lockIcon = items.some((share) => share.group_name === "public")
-        ? faLockOpen
-        : faLock;
-
-    const lockTooltip = items.some((share) => share.group_name === "public")
-        ? "Object is shared with public"
-        : "Object is not shared with public";
-
-=======
->>>>>>> eaa53791
     return (
         <div className="card card-default">
             <ConfirmationModal

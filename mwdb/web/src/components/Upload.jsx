--- conflicted
+++ resolved
@@ -9,18 +9,14 @@
 
 import { api } from "@mwdb-web/commons/api";
 import { AuthContext, Capability } from "@mwdb-web/commons/auth";
-<<<<<<< HEAD
 import { Autocomplete, DataTable, View } from "@mwdb-web/commons/ui";
 import { getErrorMessage } from "@mwdb-web/commons/helpers";
-=======
 import {
     Autocomplete,
     DataTable,
     ShowIf,
-    View,
-    getErrorMessage,
+    View
 } from "@mwdb-web/commons/ui";
->>>>>>> 2c497700
 import { ConfigContext } from "@mwdb-web/commons/config";
 import { Extendable } from "@mwdb-web/commons/plugins";
 

--- conflicted
+++ resolved
@@ -8,15 +8,9 @@
 import AttributesAddModal from "./AttributesAddModal";
 
 import { api } from "@mwdb-web/commons/api";
-<<<<<<< HEAD
-import { AuthContext, Capability } from "@mwdb-web/commons/auth";
-import { Autocomplete, DataTable, View } from "@mwdb-web/commons/ui";
-import { getErrorMessage } from "@mwdb-web/commons/helpers";
-=======
 import { AuthContext, Capabilities } from "@mwdb-web/commons/auth";
 import { getErrorMessage } from "@mwdb-web/commons/helpers";
 import { Autocomplete, DataTable, ShowIf, View } from "@mwdb-web/commons/ui";
->>>>>>> 9a9299e4
 import { ConfigContext } from "@mwdb-web/commons/config";
 import { Extendable } from "@mwdb-web/commons/plugins";
 

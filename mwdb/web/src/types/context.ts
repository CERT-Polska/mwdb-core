import { api } from "@mwdb-web/commons/api";
<<<<<<< HEAD
import {
    AttributeDefinition,
    Capabality,
    Group,
    ObjectType,
    ServerInfo,
    User,
} from "./types";
=======
import { Capability, ObjectType, ServerInfo, User } from "./types";
>>>>>>> b3172f4a
import {
    GetRemoteObjectCountResponse,
    GetRemoteObjectListResponse,
} from "./api";

export type TabContextValues = {
    tab?: string;
    subTab?: string;
    getTabLink: (tab: string, subtab?: string) => string;
    setComponent: (newComponent: React.ComponentType) => void;
    setActions: (actions: JSX.Element[]) => void;
};

export type ConfigContextValues = {
    config: Partial<ServerInfo>;
    configError: unknown;
    isReady: boolean;
    update: () => Promise<void>;
    pendingUsers: User[];
    getPendingUsers: () => Promise<void>;
};

export type AuthContextValues = {
    user: User;
    isAuthenticated: boolean;
    isAdmin: boolean;
    hasCapability: (cap: Capability) => boolean;
    refreshSession: () => Promise<void>;
    updateSession: (newSession: User) => void;
    logout: (error?: string) => void;
    oAuthLogout: () => Promise<any>;
};

export type ApiContextValues = typeof api & {
    remote?: string;
};

export type RemoteApiContextValues = ApiContextValues & {
    getObjectCount: (
        type: ObjectType,
        query: string
    ) => GetRemoteObjectCountResponse;
    getObjectList: (
        type: ObjectType,
        older_than: string,
        query: string
    ) => GetRemoteObjectListResponse;
};

export type ProfileOutletContext = {
    getUser: () => Promise<void>;
    setCapabilitiesToDelete: (cap: Capability) => void;
    profile: User;
};

export type AttributeOutletContext = {
    attribute: AttributeDefinition;
    getAttribute: () => void;
};

export type UserOutletContext = {
    user: User;
    getUser: () => Promise<void>;
};

export type GroupOutletContext = {
    group: Group;
    getGroup: () => Promise<void>;
};<|MERGE_RESOLUTION|>--- conflicted
+++ resolved
@@ -1,16 +1,12 @@
 import { api } from "@mwdb-web/commons/api";
-<<<<<<< HEAD
 import {
     AttributeDefinition,
-    Capabality,
+    Capability,
     Group,
     ObjectType,
     ServerInfo,
     User,
 } from "./types";
-=======
-import { Capability, ObjectType, ServerInfo, User } from "./types";
->>>>>>> b3172f4a
 import {
     GetRemoteObjectCountResponse,
     GetRemoteObjectListResponse,

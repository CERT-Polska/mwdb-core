import { AxiosError } from "axios";

<<<<<<< HEAD
export type Capability =
    | "personalize"
    | "share_queried_objects"
    | "adding_comments"
    | "manage_profile"
    | "removing_parents"
    | "adding_blobs"
    | "removing_tags"
    | "access_uploader_info"
    | "removing_comments"
    | "removing_objects"
    | "adding_all_attributes"
    | "unlimited_requests"
    | "karton_assign"
    | "karton_unassign"
    | "reading_all_attributes"
    | "adding_configs"
    | "adding_files"
    | "adding_tags"
    | "sharing_with_all"
    | "manage_users"
    | "karton_reanalyze"
    | "access_all_objects"
    | "removing_attributes"
    | "adding_parents"
    | "modify_3rd_party_sharing";
=======
export enum Capability {
    manageUsers = "manage_users",
    shareQueriedObjects = "share_queried_objects",
    accessAllObjects = "access_all_objects",
    sharingWithAll = "sharing_with_all",
    accessUploaderInfo = "access_uploader_info",
    addingTags = "adding_tags",
    removingTags = "removing_tags",
    addingComments = "adding_comments",
    removingComments = "removing_comments",
    addingParents = "adding_parents",
    removingParents = "removing_parents",
    readingAllAttributes = "reading_all_attributes",
    addingAllAttributes = "adding_all_attributes",
    removingAttributes = "removing_attributes",
    addingFiles = "adding_files",
    addingConfigs = "adding_configs",
    addingBlobs = "adding_blobs",
    unlimitedRequests = "unlimited_requests",
    removingObjects = "removing_objects",
    manageProfile = "manage_profile",
    personalize = "personalize",
    kartonAssign = "karton_assign",
    kartonReanalyze = "karton_reanalyze",
    removingKarton = "karton_unassign",
    modify3rdPartySharing = "modify_3rd_party_sharing",
}
>>>>>>> 878bbd75

export type User = {
    login: string;
    name?: string;
    groups: Group[];
    capabilities: Capability[];
    additional_info?: string;
    api_keys?: ApiKey[];
    disabled?: boolean;
    email?: string;
    feed_quality?: FeedQuality;
    pending?: boolean;
    requested_on?: string;
    provider?: null | string;
    token?: string;
    logged_on?: string;
    registered_on?: string;
    registrar_login?: string;
    set_password_on?: string;
};

export type Group = {
    admins: string[];
    capabilities: Capability[];
    default: boolean;
    immutable: boolean;
    name: string;
    private: boolean;
    users: string[];
    workspace: boolean;
};

<<<<<<< HEAD
export type ObjectType = "file" | "blob" | "config" | "object";
=======
export type ObjectType = "file" | "blob" | "config";

export type ObjectLegacyType = "file" | "static_config" | "text_blob";
>>>>>>> 878bbd75

export type Attribute = {
    key: string;
    id: number;
    value: string;
};

export type AttributeDefinition = {
    description: string;
    example_value: string;
    hidden: boolean;
    key: string;
    label: string;
    rich_template: string;
    url_template: string;
};

export type Tag = {
    tag: string;
};

export type RelatedObject = {
    id: string;
    tags: Tag[];
<<<<<<< HEAD
    type: "file" | "static_config" | "text_blob";
=======
    type: ObjectLegacyType;
>>>>>>> 878bbd75
    upload_time: string;
};

export type ConfigType = "static" | "dynamic";

type ObjectCommonData = {
    attributes: Attribute[];
    children: RelatedObject[];
    shares: Share[];
    favorite: boolean;
    id: string;
    parents: RelatedObject[];
    tags: Tag[];
    upload_time: string;
    share_3rd_party: boolean;
    analyses?: KartonAnalysis[];
    latest_config: {
        id: number;
        family: string;
    };
<<<<<<< HEAD
=======
    comments: Comment[];
>>>>>>> 878bbd75
};

export type ObjectData = ObjectCommonData & {
    alt_names: string[];
    crc32: string;
    file_name: string;
    file_size: number;
    file_type: string;
    md5: string;
    sha1: string;
    sha256: string;
    sha512: string;
    ssdeep: string;
    type: "file";
};

export type ConfigData = ObjectCommonData & {
    cfg: object;
    config_type: ConfigType;
    family: string;
    type: "static_config";
};

export type BlobData = ObjectCommonData & {
    blob_name: string;
    blob_size: number;
    blob_type: string;
    content: string;
    last_seen: string;
    type: "text_blob";
};

export type ObjectListItem = {
    file_name: string;
    file_size: number;
    file_type: string;
    id: string;
    md5: string;
    sha1: string;
    sha256: string;
    tags: Tag[];
    type: "file";
    upload_time: string;
};

export type ConfigListItem = {
    config_type: ConfigType;
    family: string;
    id: string;
    tags: Tag[];
    type: "static_config";
    upload_time: string;
};

export type BlobListItem = {
    blob_name: string;
    blob_size: number;
    blob_type: string;
    id: string;
    last_seen: string;
    type: "text_blob";
    tags: Tag[];
};

export type Comment = {
    author: string;
    comment: string;
    id: number;
    timestamp: number;
};

export type Share = {
    access_reason: string;
    access_time: string;
    group_name: string;
    reason_type: string;
    related_object_dhash: string;
    related_object_type: ObjectType;
    related_user_login: string;
};

export type Query = {
    id: number;
    name: string;
    query: string;
    type: ObjectType;
};

export type ApiKey = {
    id: string;
    issued_on: string;
    issuer_login: string;
    name: string;
    token?: string;
};

export type Family = {
    count: number;
    family: string;
    last_upload: string;
};

export type KartonAnalysis = {
    status: string;
    id: number;
    processing_in: Record<
        string,
        {
            status: string[];
            received_from: string[];
        }
    >;
    arguments: Record<string, string>;
    last_update: string;
};

export type AxiosServerErrors = AxiosError<{
    message?: string;
    errors?: Record<string, string>;
}>;

export type GenericOrJSX<T> = T | JSX.Element;

export type ServerInfo = {
    request_timeout: number;
    is_karton_enabled: boolean;
    statement_timeout: number;
    is_oidc_enabled: boolean;
    is_authenticated: boolean;
    is_maintenance_set: boolean;
    recaptcha_site_key: string;
    file_upload_timeout: number;
    server_version: string;
    is_registration_enabled: boolean;
    instance_name: string;
    remotes: string[];
    is_3rd_party_sharing_consent_enabled: boolean;
};

export type Permission = {
    read: boolean;
    set: boolean;
};

export type Provider = {
    name: string;
    client_id: string;
    client_secret: string;
    authorization_endpoint: string;
    token_endpoint: string;
    userinfo_endpoint: string;
    jwks_endpoint: string;
    logout_endpoint: string;
};

export type ActivePlugin = {
    active: boolean;
    version: string;
    description: string;
};

export type ServerAdminInfo = {
    active_plugins: Record<string, ActivePlugin>;
    plugins_enabled: boolean;
    rate_limit_enabled: boolean;
};

export type FeedQuality = "low" | "high";

export type CreateUser = {
    login: string;
    email: string;
    additional_info: string;
    feed_quality: FeedQuality;
    send_email: boolean;
};

export type ObjectOrConfigOrBlobData = ObjectData | ConfigData | BlobData;

<<<<<<< HEAD
export type RepationItem = {
    id: string;
    tags: Tag[];
    type: "file" | "static_config" | "text_blob";
=======
export type RelationItem = {
    id: string;
    tags: Tag[];
    type: ObjectLegacyType;
>>>>>>> 878bbd75
    upload_time: string;
};

export type Reason = {
    reasonType: string;
    relatedObjectDHash: string;
    relatedObjectType: ObjectType;
    relatedUserLogin: string;
<<<<<<< HEAD
};

export type NodeProp = {
    id: string;
    expanded: boolean;
    object: {
        tags: Tag[];
        type: string;
        upload_time: string;
    };
};

export type Edge = {
    child: string | null;
    parent: string | null;
=======
>>>>>>> 878bbd75
};<|MERGE_RESOLUTION|>--- conflicted
+++ resolved
@@ -1,33 +1,5 @@
 import { AxiosError } from "axios";
 
-<<<<<<< HEAD
-export type Capability =
-    | "personalize"
-    | "share_queried_objects"
-    | "adding_comments"
-    | "manage_profile"
-    | "removing_parents"
-    | "adding_blobs"
-    | "removing_tags"
-    | "access_uploader_info"
-    | "removing_comments"
-    | "removing_objects"
-    | "adding_all_attributes"
-    | "unlimited_requests"
-    | "karton_assign"
-    | "karton_unassign"
-    | "reading_all_attributes"
-    | "adding_configs"
-    | "adding_files"
-    | "adding_tags"
-    | "sharing_with_all"
-    | "manage_users"
-    | "karton_reanalyze"
-    | "access_all_objects"
-    | "removing_attributes"
-    | "adding_parents"
-    | "modify_3rd_party_sharing";
-=======
 export enum Capability {
     manageUsers = "manage_users",
     shareQueriedObjects = "share_queried_objects",
@@ -55,7 +27,6 @@
     removingKarton = "karton_unassign",
     modify3rdPartySharing = "modify_3rd_party_sharing",
 }
->>>>>>> 878bbd75
 
 export type User = {
     login: string;
@@ -88,13 +59,9 @@
     workspace: boolean;
 };
 
-<<<<<<< HEAD
 export type ObjectType = "file" | "blob" | "config" | "object";
-=======
-export type ObjectType = "file" | "blob" | "config";
 
 export type ObjectLegacyType = "file" | "static_config" | "text_blob";
->>>>>>> 878bbd75
 
 export type Attribute = {
     key: string;
@@ -119,11 +86,7 @@
 export type RelatedObject = {
     id: string;
     tags: Tag[];
-<<<<<<< HEAD
-    type: "file" | "static_config" | "text_blob";
-=======
     type: ObjectLegacyType;
->>>>>>> 878bbd75
     upload_time: string;
 };
 
@@ -144,10 +107,7 @@
         id: number;
         family: string;
     };
-<<<<<<< HEAD
-=======
     comments: Comment[];
->>>>>>> 878bbd75
 };
 
 export type ObjectData = ObjectCommonData & {
@@ -327,17 +287,10 @@
 
 export type ObjectOrConfigOrBlobData = ObjectData | ConfigData | BlobData;
 
-<<<<<<< HEAD
-export type RepationItem = {
-    id: string;
-    tags: Tag[];
-    type: "file" | "static_config" | "text_blob";
-=======
 export type RelationItem = {
     id: string;
     tags: Tag[];
     type: ObjectLegacyType;
->>>>>>> 878bbd75
     upload_time: string;
 };
 
@@ -346,7 +299,6 @@
     relatedObjectDHash: string;
     relatedObjectType: ObjectType;
     relatedUserLogin: string;
-<<<<<<< HEAD
 };
 
 export type NodeProp = {
@@ -362,6 +314,4 @@
 export type Edge = {
     child: string | null;
     parent: string | null;
-=======
->>>>>>> 878bbd75
 };
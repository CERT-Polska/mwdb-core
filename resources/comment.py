--- conflicted
+++ resolved
@@ -96,11 +96,7 @@
             404:
                 description: When object doesn't exist or user doesn't have access to this object.
         """
-<<<<<<< HEAD
-        schema = CommentSchemaBase()
-=======
         schema = CommentRequestSchema()
->>>>>>> 0d78884a
         obj = schema.loads(request.get_data(as_text=True))
 
         if obj.errors:

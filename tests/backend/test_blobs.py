--- conflicted
+++ resolved
@@ -73,7 +73,7 @@
     assert blob_search_1["id"] == blob["id"]
     assert blob_search_2["id"] == blob["id"]
 
-<<<<<<< HEAD
+
 def test_blob_search_multi(admin_session):
     test = admin_session
 
@@ -112,7 +112,7 @@
     query = f'blob.multi:"{blob_2["id"]}"'
     found_obj = test.search(query)[0]
     assert blob_2["id"] == found_obj["id"]
-=======
+
 
 def test_blob_search_upload_count(admin_session):
     blob_name = rand_string(15)
@@ -153,4 +153,3 @@
 
     found_configs = users_session.search(f'tag:{tag} AND blob.upload_count:[* TO {len(test_users)}}}')
     assert len(found_configs) == 0
->>>>>>> 7a82acd1

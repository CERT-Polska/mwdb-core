from .relations import *
from .utils import rand_string


def test_adding_config_with_inblobs(admin_session):
    testCase = RelationTestCase(admin_session)

    Alice = testCase.new_user("Alice", capabilities=["reading_blobs", "adding_blobs", "adding_configs"])

    config_json = {
        "cnc": [1, 2, 3],
        "raw_cfg": {
            "in-blob": {
                "blob_name": "In blob name",
                "blob_type": "Blob type",
                "content": "Blob content"
            }
        },
        "peers": {
            "in-blob": {
                "blob_name": "Peers blob name",
                "blob_type": "Peers blob type",
                "content": "Hello"
            }
        }
    }

    config = Alice.session.add_config(None, "malwarex", config_json)

    assert sorted([config["cfg"]["raw_cfg"]["in-blob"], config["cfg"]["peers"]["in-blob"]]) == \
           sorted([config["children"][0]["id"], config["children"][1]["id"]])

    blob1 = Alice.session.get_blob(config["children"][0]["id"])
    blob2 = Alice.session.get_blob(config["children"][1]["id"])

    assert blob1["blob_name"] in ["In blob name", "Peers blob name"] and \
           blob2["blob_name"] in ["In blob name", "Peers blob name"]


def test_config_search_by_tags_transactional_added(admin_session):
    test = admin_session

    config_json = {
        "cnc": [1, 2, 3],
        "raw_cfg": {
            "in-blob": {
                "blob_name": "In blob name",
                "blob_type": "Blob type",
                "content": "Blob content"
            }
        },
        "peers": {
            "in-blob": {
                "blob_name": "Peers blob name",
                "blob_type": "Peers blob type",
                "content": "Hello"
            }
        }
    }

    tag_1 = rand_string(15)
    tag_2 = rand_string(15)
    tags = [{"tag": tag_1}, {"tag": tag_2}]

    config = test.add_config(None, "malwarex", config_json, tags)

    config_found_by_tag_1 = test.search(f'tag:{tag_1}')
    config_found_by_tag_2 = test.search(f'tag:{tag_2}')
    assert len(config_found_by_tag_1) > 0
    assert len(config_found_by_tag_2) > 0

    first_found_obj = config_found_by_tag_1[0]
    second_found_obj = config_found_by_tag_2[0]

    config_search_1 = test.get_config(first_found_obj["id"])
    config_search_2 = test.get_config(second_found_obj["id"])

    assert config_search_1["id"] == config["id"]
    assert config_search_2["id"] == config["id"]


<<<<<<< HEAD
def test_config_search_multi(admin_session):
    test = admin_session

    config_json_insert_1 = rand_string(15)
    config_json_1 = {
        "cnc": [1, 2, config_json_insert_1],
        "raw_cfg": {
            "in-blob": {
                "blob_name": "In blob name",
=======
def test_config_search_upload_count(admin_session):
    value_1 = rand_string()
    value_2 = rand_string()
    config_json = {
        "cnc": [1, 2, 3],
        "raw_cfg": {
            "in-blob": {
                "blob_name": value_1,
>>>>>>> 7a82acd1
                "blob_type": "Blob type",
                "content": "Blob content"
            }
        },
        "peers": {
            "in-blob": {
                "blob_name": "Peers blob name",
                "blob_type": "Peers blob type",
<<<<<<< HEAD
                "content": "Hello"
            }
        }
    }

    config_json_insert_2 = rand_string(15)
    config_json_2 = {
        "cnc": [1, 3, config_json_insert_2],
        "raw_cfg": {
            "in-blob": {
                "blob_name": "In blob name",
                "blob_type": "Blob type",
                "content": "Blob content"
            }
        },
        "peers": {
            "in-blob": {
                "blob_name": "Peers blob name",
                "blob_type": "Peers blob type",
                "content": "Hello world"
            }
        }
    }

    config_1 = test.add_config(None, "malwarex", config_json_1)
    config_2 = test.add_config(None, "malwarex", config_json_2)

    # config cfg and dhash search
    query = f'config.multi:"{config_json_insert_1} {config_2["id"]}"'
    found_objs = test.search(query)
    assert len(found_objs) == 2

    # only cfg content search in multi field
    query = f'config.multi:"{config_json_insert_1}"'
    found_obj = test.search(query)[0]
    assert found_obj["id"] == config_1["id"]

    # only blog dhash search in multi field
    query = f'config.multi:"{config_2["id"]}"'
    found_obj = test.search(query)[0]
    assert config_2["id"] == found_obj["id"]
=======
                "content": value_2
            }
        }
    }

    tag = rand_string(15)

    # create 2 test users
    test_users = []
    for _ in range(2):
        user_name = random_name()
        user_password = random_name()
        admin_session.register_user(user_name, user_password, ["adding_tags", "adding_configs", "adding_blobs"])
        test_users.append({'user_name': user_name, 'user_password': user_password})

    users_session = MwdbTest()
    for user in test_users:
        users_session.login_as(user['user_name'], user['user_password'])
        config = users_session.add_config(None, "malwarex", config_json)
        users_session.add_tag(config["id"], tag)

    found_configs = admin_session.search(f'tag:{tag} AND config.upload_count:{len(test_users)}')
    assert len(found_configs) == 1

    found_configs = users_session.search(f'tag:{tag} AND config.upload_count:[{len(test_users)} TO *]')
    assert len(found_configs) == 1

    found_configs = users_session.search(f'tag:{tag} AND config.upload_count:[* TO {len(test_users)}]')
    assert len(found_configs) == 1

    found_configs = users_session.search(f'tag:{tag} AND config.upload_count:{{{len(test_users)} TO *]')
    assert len(found_configs) == 0

    found_configs = users_session.search(f'tag:{tag} AND config.upload_count:[* TO {len(test_users)}}}')
    assert len(found_configs) == 0
>>>>>>> 7a82acd1
<|MERGE_RESOLUTION|>--- conflicted
+++ resolved
@@ -79,7 +79,6 @@
     assert config_search_2["id"] == config["id"]
 
 
-<<<<<<< HEAD
 def test_config_search_multi(admin_session):
     test = admin_session
 
@@ -89,26 +88,15 @@
         "raw_cfg": {
             "in-blob": {
                 "blob_name": "In blob name",
-=======
-def test_config_search_upload_count(admin_session):
-    value_1 = rand_string()
-    value_2 = rand_string()
-    config_json = {
-        "cnc": [1, 2, 3],
-        "raw_cfg": {
-            "in-blob": {
-                "blob_name": value_1,
->>>>>>> 7a82acd1
                 "blob_type": "Blob type",
                 "content": "Blob content"
             }
         },
         "peers": {
             "in-blob": {
-                "blob_name": "Peers blob name",
-                "blob_type": "Peers blob type",
-<<<<<<< HEAD
-                "content": "Hello"
+                           "blob_name": "Peers blob name",
+                           "blob_type": "Peers blob type",
+                            "content": "Hello"
             }
         }
     }
@@ -149,7 +137,24 @@
     query = f'config.multi:"{config_2["id"]}"'
     found_obj = test.search(query)[0]
     assert config_2["id"] == found_obj["id"]
-=======
+
+
+def test_config_search_upload_count(admin_session):
+    value_1 = rand_string()
+    value_2 = rand_string()
+    config_json = {
+        "cnc": [1, 2, 3],
+        "raw_cfg": {
+            "in-blob": {
+                "blob_name": value_1,
+                "blob_type": "Blob type",
+                "content": "Blob content"
+            }
+        },
+        "peers": {
+            "in-blob": {
+                "blob_name": "Peers blob name",
+                "blob_type": "Peers blob type",
                 "content": value_2
             }
         }
@@ -185,4 +190,3 @@
 
     found_configs = users_session.search(f'tag:{tag} AND config.upload_count:[* TO {len(test_users)}}}')
     assert len(found_configs) == 0
->>>>>>> 7a82acd1

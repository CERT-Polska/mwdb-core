import time
import datetime

from .relations import *
from .utils import base62uuid
from .utils import ShouldRaise


def test_file_name_search(admin_session):
    test = admin_session

    filename = base62uuid()
    file_content = base62uuid()

    sample = test.add_sample(filename, file_content)

    found_objs = test.search(f'file.name:{sample["file_name"]}')

    assert len(found_objs) > 0
    first_found_obj = found_objs[0]

    sample_from_search = test.get_sample(first_found_obj["id"])
    assert sample_from_search["id"] == sample["id"]


def test_wildcard_search(admin_session):
    test = admin_session

    filename = base62uuid()
    file_content = base62uuid()

    sample = test.add_sample(filename, file_content)

    found_objs = test.search(f'file.name:{filename[:len(filename)//2]}*')

    assert len(found_objs) > 0
    first_found_obj = found_objs[0]

    sample_from_search = test.get_sample(first_found_obj["id"])
    assert sample_from_search["id"] == sample["id"]

    found_objs = test.search(f'file.name:*{filename[len(filename)//2:]}')

    assert len(found_objs) > 0
    first_found_obj = found_objs[0]

    sample_from_search = test.get_sample(first_found_obj["id"])
    assert sample_from_search["id"] == sample["id"]

    found_objs = test.search(f'file.name:{filename[:len(filename)//2]}?{filename[len(filename)//2+1:]}')

    assert len(found_objs) > 0
    first_found_obj = found_objs[0]

    sample_from_search = test.get_sample(first_found_obj["id"])
    assert sample_from_search["id"] == sample["id"]


def test_search_tag(admin_session):
    test = admin_session

    filename = base62uuid()
    file_content = base62uuid()

    sample = test.add_sample(filename, file_content)
    tag = base62uuid().lower()
    test.add_tag(sample["id"], tag)

    found_objs = test.search(f'tag:{tag}')
    assert len(found_objs) > 0

    first_found_obj = found_objs[0]

    sample_from_search = test.get_sample(first_found_obj["id"])
    assert sample_from_search["id"] == sample["id"]


def test_search_size(admin_session):
    test = admin_session

    filename = base62uuid()
    file_content = b"a"*1337

    test.add_sample(filename, file_content)
    found_objs = test.search(f'file.size:1337')
    assert len(found_objs) > 0
    found_objs = test.search(f'file.size:[1336 TO 1337]')
    assert len(found_objs) > 0
    found_objs = test.search(f'file.size:[1.30kb TO 1.31kb]')
    assert len(found_objs) > 0


<<<<<<< HEAD
def test_search_comment():
    test = MwdbTest()
    test.login()
=======
def test_search_comment(admin_session):
    test = admin_session
>>>>>>> f7c26c01

    filename = base62uuid()
    file_content = base62uuid()

    sample = test.add_sample(filename, file_content)
    comment = base62uuid().lower()
    test.add_comment(sample["id"], comment)

    found_objs = test.search(f'comment:{comment}')
    assert len(found_objs) > 0

    first_found_obj = found_objs[0]

    sample_from_search = test.get_sample(first_found_obj["id"])
    assert sample_from_search["id"] == sample["id"]


def test_search_bin_op(admin_session):
    test = admin_session

    filename = base62uuid()
    file_content = base62uuid()

    sample = test.add_sample(filename, file_content)
    comment = base62uuid().lower()
    test.add_comment(sample["id"], comment)

    found_objs = test.search(f'comment:{comment} AND file.name:{filename}')
    assert len(found_objs) > 0

    first_found_obj = found_objs[0]

    sample_from_search = test.get_sample(first_found_obj["id"])
    assert sample_from_search["id"] == sample["id"]


def test_search_metakey(admin_session):
    test = admin_session

    filename = base62uuid()
    file_content = base62uuid()

    key = base62uuid().lower()
    value = base62uuid().lower()

    sample = test.add_sample(filename, file_content)
    test.add_attribute_definition(key, "")
    test.add_attribute(sample["id"], key, value)

    found_objs = test.search(f'meta.{key}:{value}')
    assert len(found_objs) > 0

    found_objs = test.search(f'file.meta.{key}:{value}')
    assert len(found_objs) > 0

    first_found_obj = found_objs[0]

    sample_from_search = test.get_sample(first_found_obj["id"])
    assert sample_from_search["id"] == sample["id"]


def test_search_json(admin_session):
    test = admin_session

    value = base62uuid().lower()

    test.add_config(None, "malwarex", {
        "plain": value,
        "list": [
            {"dict_in_list": value}
        ],
        "dict": {
            "field": value
        },
        "array": [
            1, 2, 3
        ],
        "array*array": [
            1, [2, 3]
        ]
    })

    found_objs = test.search(f'config.cfg.plain:{value}')
    assert len(found_objs) == 1

    found_objs = test.search('config.cfg.plain:xxx')
    assert len(found_objs) == 0

    found_objs = test.search(f'config.cfg.dict.field:{value}')
    assert len(found_objs) == 1

    found_objs = test.search('config.cfg.dict.field:xxx')
    assert len(found_objs) == 0

    found_objs = test.search(f'config.cfg:*{value}*')
    assert len(found_objs) == 1

    found_objs = test.search(f'config.cfg.array*:1')
    assert len(found_objs) == 1

    found_objs = test.search(f'config.cfg.array:"*1, 2*"')
    assert len(found_objs) == 1

    found_objs = test.search(f'config.cfg.list.dict_in_list*:{value}')
    assert len(found_objs) == 1

    found_objs = test.search(f'config.cfg:"*\\"dict_in_list\\": \\"{value}\\"*"')
    assert len(found_objs) == 1

    found_objs = test.search('config.cfg:"*\\"dict_in_list\\": \\"xxx\\"*"')
    assert len(found_objs) == 0

    found_objs = test.search('config.cfg.array\\*array*:1')
    assert len(found_objs) == 1

    found_objs = test.search('config.cfg.array\\*array*:2')
    assert len(found_objs) == 0

    found_objs = test.search('config.cfg.array\\*array**:2')
    assert len(found_objs) == 1


<<<<<<< HEAD
def test_search_json_special_chars():
    test = MwdbTest()
    test.login()

    value = base62uuid().lower()

    test.add_config(None, "malwarex", {
        r"array*with*stars\*": [1, 2, 3, value],
        r"key\with\slashes": value,
        r"key.with spaces": value,
        r'key"with:quote': value,
        r'key"with\"quotes': value,
    })

    found_objs = test.search(f'config.cfg.array\\*with\\*stars\\\\\\**:{value}')
    assert len(found_objs) == 1

    found_objs = test.search(f'config.cfg.key\\\\with\\\\slashes:{value}')
    assert len(found_objs) == 1

    found_objs = test.search(f'config.cfg.key\\.with\\ spaces:{value}')
    assert len(found_objs) == 1

    found_objs = test.search(f'config.cfg.key\\"with\\:quote:{value}')
    assert len(found_objs) == 1

    found_objs = test.search(f'config.cfg.key"with\\\\"quotes:{value}')
    assert len(found_objs) == 1


def test_search_file_size_unbounded():
    test = MwdbTest()
    test.login()
=======
def test_search_file_size_unbounded(admin_session):
    test = admin_session
>>>>>>> f7c26c01

    filename = base62uuid()
    file_content = b"a" * 1338
    file2name = base62uuid()
    file2_content = b"a" * 2000
    file3name = base62uuid()
    file3_content = b"a" * 1000
    tag = "file_size_unbounded_search"

    sample = test.add_sample(filename, file_content)
    test.add_tag(sample["id"], tag)
    sample2 = test.add_sample(file2name, file2_content)
    test.add_tag(sample2["id"], tag)
    sample3 = test.add_sample(file3name, file3_content)
    test.add_tag(sample3["id"], tag)

    found_objs = test.search(f'file.size:[* TO *] AND tag:{tag}')
    assert len(found_objs) == 3
    found_objs = test.search(f'file.size:[1338 TO *] AND tag:{tag}')
    assert len(found_objs) == 2
    found_objs = test.search(f'file.size:>=1338 AND tag:{tag}')
    assert len(found_objs) == 2
    found_objs = test.search(f'file.size:[* TO 1338}} AND tag:{tag}')
    assert len(found_objs) == 1
    found_objs = test.search(f'file.size:[* TO 1000}} AND tag:{tag}')
    assert len(found_objs) == 0


def test_search_date_time_unbounded(admin_session):
    test = admin_session

    filename = base62uuid()
    file_content = b"a" * 5000
    file2name = base62uuid()
    file2_content = b"a" * 5100
    tag = "date_time_unbounded_search"

    now = datetime.datetime.now()
    now = now.strftime("%Y-%m-%d %H:%M:%S")
    sample = test.add_sample(filename, file_content)
    test.add_tag(sample["id"], tag)
    time.sleep(1)
    sample2 = test.add_sample(file2name, file2_content)
    test.add_tag(sample2["id"], tag)

    found_objs = test.search(f'upload_time:["{now}" TO *] AND tag:{tag}')
    assert len(found_objs) == 2
    found_objs = test.search(f'upload_time:">={now}" AND tag:{tag}')
    assert len(found_objs) == 2
    with ShouldRaise(status_code=400):
        found_objs = test.search(f'upload_time:"<{now}" AND tag:{tag}')


def test_search_no_access_to_parent(admin_session):
    filename = base62uuid()
    file_content = b"a" * 5000
    file2name = base62uuid()
    file2_content = b"a" * 5100
    tag = "no_access_to_parent"

    sample = admin_session.add_sample(filename, file_content)
    admin_session.add_tag(sample["id"], tag)
    sample2 = admin_session.add_sample(file2name, file2_content, sample["sha256"])
    admin_session.add_tag(sample2["id"], tag)

    admin_session.register_user("test1", "testpass", ["adding_tags"])
    test = MwdbTest()
    test.login_as("test1", "testpass")

    sample2 = test.add_sample(file2name, file2_content)
    test.add_tag(sample2["id"], tag)

    found_objs = test.search(f'parent:(file.size:5000) AND tag:{tag}')
    assert len(found_objs) == 0


def test_child_mixed(admin_session):
    test = admin_session

    filename = base62uuid()
    file_content = b"a" * 7000
    tag = "child_mixed"

    sample = test.add_sample(filename, file_content)
    test.add_tag(sample["id"], tag)

    cfg = {
        "config": {
            "field": "test",
        },
    }

    config = test.add_config(sample["sha256"], "malwarex", cfg)

    filename2 = base62uuid()
    file_content2 = b"a" * 7500
    tag = "child_mixed"

    sample2 = test.add_sample(filename2, file_content2, config["id"])
    test.add_tag(sample2["id"], tag)

    found_objs = test.search(f'child:(config.cfg.config.field:test AND child:(file.size:7500 AND tag:{tag}))')
    assert len(found_objs) == 1 and found_objs[0]["id"] == sample["id"]


def test_uploader_query(admin_session):
    testCase = RelationTestCase(admin_session)

    Alice = testCase.new_user("Alice")
    Bob = testCase.new_user("Bob")

    Workgroup = testCase.new_group("Workgroup")

    # Alice and Bob are in Workgroup
    Workgroup.add_member(Alice)
    Workgroup.add_member(Bob)

    # FileA is created by Alice and shared with nobody else
    FileA = testCase.new_sample("File")
    FileA.create(Alice, upload_as=Alice.identity)
    # FileB is created by Bob and shared with nobody else
    FileB = testCase.new_sample("File")
    FileB.create(Bob, upload_as=Bob.identity)
    # FileC is created by Alice and shared with Public
    FileC = testCase.new_sample("File")
    FileC.create(Alice, upload_as="public")

    # Alice looks for own files
    results = [
        result["id"] for result in
        Alice.session.search(f"uploader:{Alice.identity}")
    ]
    assert sorted(results) == sorted([FileA.dhash, FileC.dhash])
    # Bob looks for own files
    results = [
        result["id"] for result in
        Bob.session.search(f"uploader:{Bob.identity}")
    ]
    assert sorted(results) == sorted([FileB.dhash])
    # Alice looks for files uploaded by Bob
    results = Alice.session.search(f"uploader:{Bob.identity}")
    assert len(results) == 0
    # Bob looks for files uploaded by Alice
    results = [
        result["id"] for result in
        Bob.session.search(f"uploader:{Alice.identity}")
    ]
    assert sorted(results) == sorted([FileC.dhash])<|MERGE_RESOLUTION|>--- conflicted
+++ resolved
@@ -90,14 +90,9 @@
     assert len(found_objs) > 0
 
 
-<<<<<<< HEAD
-def test_search_comment():
-    test = MwdbTest()
-    test.login()
-=======
+
 def test_search_comment(admin_session):
     test = admin_session
->>>>>>> f7c26c01
 
     filename = base62uuid()
     file_content = base62uuid()
@@ -220,10 +215,8 @@
     assert len(found_objs) == 1
 
 
-<<<<<<< HEAD
-def test_search_json_special_chars():
-    test = MwdbTest()
-    test.login()
+def test_search_json_special_chars(admin_session):
+    test = admin_session
 
     value = base62uuid().lower()
 
@@ -251,13 +244,8 @@
     assert len(found_objs) == 1
 
 
-def test_search_file_size_unbounded():
-    test = MwdbTest()
-    test.login()
-=======
 def test_search_file_size_unbounded(admin_session):
     test = admin_session
->>>>>>> f7c26c01
 
     filename = base62uuid()
     file_content = b"a" * 1338

import { requestLogin, browserLogin } from "./util";

describe("Blob view test - mwdb-core", function () {
  it("Blob view test - existent and non-existent hash", function () {
    requestLogin(Cypress.env("user"), Cypress.env("password"));

    const requestMethod = "POST";
    const apiUrl = "/api/blob";
    const blobName = "some.blob";
    const blobType = "inject";
    const blobContent = "TEST";

    cy.get("@token").then((token) => {
      cy.request({
        method: requestMethod,
        url: apiUrl,
        body: {
          blob_name: blobName,
          blob_type: blobType,
          content: blobContent,
        },
        headers: {
          Authorization: "Bearer " + token,
        },
      }).then((response) => {
        cy.wrap(response.body.id).as("blobId");
        expect(response.status).to.eq(200);
      });
    });

    cy.visit("/");

    browserLogin(Cypress.env("user"), Cypress.env("password"));

<<<<<<< HEAD
    cy.contains("Blobs").click({ force: true });
=======
    cy.contains("Blobs").click({ timeout: 10000 });
>>>>>>> c138c014

    cy.get("@blobId").then((blobId) => {
      cy.get('.d-none a[href*="' + blobId + '"] > div').click();
      cy.server()
        .route("GET", "/api/blob/" + blobId)
        .as("dataGetFirst");
    });

    cy.get("div[class='ace_line']").should(($div) => {
      const text = $div.text();
      expect(text).to.include(blobContent);
    });

    cy.contains("Details").click();
    cy.contains("Blob name");
    cy.contains("some.blob");
    cy.contains("Blob size");
    cy.contains("Blob type");
    cy.contains("inject");
    cy.contains("First seen");
    cy.contains("Last seen");

    cy.get("a.nav-link").contains("Relations").click();
    cy.get("g[class='node expanded-node']");

    cy.visit("/blob/fake");
    cy.contains(
      "The requested URL was not found on the server. If you entered the URL manually please check your spelling and try again."
    );

    cy.contains("Logout").click();
  });
});<|MERGE_RESOLUTION|>--- conflicted
+++ resolved
@@ -32,11 +32,7 @@
 
     browserLogin(Cypress.env("user"), Cypress.env("password"));
 
-<<<<<<< HEAD
-    cy.contains("Blobs").click({ force: true });
-=======
     cy.contains("Blobs").click({ timeout: 10000 });
->>>>>>> c138c014
 
     cy.get("@blobId").then((blobId) => {
       cy.get('.d-none a[href*="' + blobId + '"] > div').click();

import { requestLogin, browserLogin } from "./util";

describe("Sample view test - Malwarecage", function () {
  it("Sample view test - existent and non-existent md5 and sha256 hashes", function () {
    requestLogin(Cypress.env("user"), Cypress.env("password"));

    const fileName = "TEST";
    const method = "POST";
    const apiUrl = "/api/file";
    const fileType = "text/plain";

    const addedFile = new Cypress.Promise((resolve) => {
      cy.get("@token").then((token) => {
        cy.fixture(fileName).then((bin) => {
          return Cypress.Blob.binaryStringToBlob(bin, fileType).then((blob) => {
            const formData = new FormData();
            formData.set("file", blob, fileName);

            cy.formRequest(method, apiUrl, formData, token).then(
              (response) => {
                expect(response.status).to.eq(200);
                resolve(response.response.body);
              }
            );
          });
        });
      });
    });

    addedFile.then((fileData) => {
      cy.visit("/");
      browserLogin(Cypress.env("user"), Cypress.env("password"));

      cy.contains("Samples").click();
      // TODO: Cypress incorrectly thinks that element is not visible
      cy.get('a[href*="'+fileData.md5+'"]').click({force: true});
      cy.contains(fileData.md5);
      cy.contains("Filename");
      cy.contains("TEST");
      cy.contains("12");
      cy.contains("File type");
      cy.contains("ASCII text");
      cy.contains("sha1");
      cy.contains("sha256");
      cy.contains("sha512");
      cy.contains("crc32");
      cy.contains("ssdeep");
      cy.contains("Upload time");

      cy.get("a").contains("Relations").click()
      cy.get("g[class='node expanded-node']");

      cy.get("a").contains("Preview").click()
      cy.get("div[class='ace_line']");

      cy.contains("Samples").click();
<<<<<<< HEAD
      cy.get('a[href*="'+fileData.sha256+'"]').click({force: true});
=======

      cy.contains(fileData.sha256).click();
>>>>>>> bf5b5ba9
      cy.contains(fileData.sha256);

      cy.visit("/sample/fake");
      cy.contains(
        "The requested URL was not found on the server. If you entered the URL manually please check your spelling and try again."
      );
      cy.visit("/sample/03040506708090aabbccddeeff112233");
      cy.contains("Object not found");

      cy.contains("Logout").click();
    });
  });
});<|MERGE_RESOLUTION|>--- conflicted
+++ resolved
@@ -54,12 +54,9 @@
       cy.get("div[class='ace_line']");
 
       cy.contains("Samples").click();
-<<<<<<< HEAD
+
       cy.get('a[href*="'+fileData.sha256+'"]').click({force: true});
-=======
 
-      cy.contains(fileData.sha256).click();
->>>>>>> bf5b5ba9
       cy.contains(fileData.sha256);
 
       cy.visit("/sample/fake");

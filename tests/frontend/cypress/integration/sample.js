--- conflicted
+++ resolved
@@ -46,23 +46,15 @@
       cy.contains("ssdeep");
       cy.contains("Upload time");
 
-<<<<<<< HEAD
-      cy.contains("Relations").click();
-      cy.get("g[class='node expanded-node']");
-
-      cy.contains("Preview").click();
-      cy.get("div[class='ace_line']");
-      
-=======
       cy.get("a.active").contains("Details")
       cy.get("a").contains("Relations").click()
+
       cy.get("g[class='node expanded-node']");
 
       cy.get("a.active").contains("Relations")
       cy.get("a").contains("Preview").click()
       cy.get("div[class='ace_line']");
 
->>>>>>> 3d17be90
       cy.contains("Samples").click();
 
       cy.contains(fileData.sha256).click();

--- conflicted
+++ resolved
@@ -31,14 +31,9 @@
       cy.visit("/");
       browserLogin(Cypress.env("user"), Cypress.env("password"));
 
-<<<<<<< HEAD
-      cy.contains("Recent samples").click();
+      cy.contains("Samples").click();
       // TODO: Cypress incorrectly thinks that element is not visible
       cy.get('a[href*="'+fileData.md5+'"]').click({force: true});
-=======
-      cy.contains("Samples").click();
-      cy.contains(fileData.md5).click();
->>>>>>> 2973f32c
       cy.contains(fileData.md5);
       cy.contains("Filename");
       cy.contains("TEST");
@@ -52,13 +47,8 @@
       cy.contains("ssdeep");
       cy.contains("Upload time");
 
-<<<<<<< HEAD
-      cy.contains("Recent samples").click();
+      cy.contains("Samples").click();
       cy.get('a[href*="'+fileData.sha256+'"]').click({force: true});
-=======
-      cy.contains("Samples").click();
-      cy.contains(fileData.sha256).click();
->>>>>>> 2973f32c
       cy.contains(fileData.sha256);
 
       cy.visit("/sample/fake");
